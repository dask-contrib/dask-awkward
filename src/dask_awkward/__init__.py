from dask_awkward import config  # isort:skip; load awkward config

from dask_awkward._version import version as __version__
from dask_awkward.core import Array, Record, Scalar
from dask_awkward.core import _type as type
from dask_awkward.core import map_partitions
from dask_awkward.describe import fields
from dask_awkward.io.io import (
    from_awkward,
    from_dask_array,
    from_delayed,
    to_dask_array,
    to_delayed,
)
<<<<<<< HEAD
from dask_awkward.parquet import read_parquet, to_parquet
=======
from dask_awkward.io.json import from_json
>>>>>>> 8de4afad
from dask_awkward.reducers import (
    all,
    any,
    argmax,
    argmin,
    corr,
    count,
    count_nonzero,
    covar,
    linear_fit,
    max,
    mean,
    min,
    moment,
    prod,
    ptp,
    softmax,
    std,
    sum,
    var,
)
from dask_awkward.structure import (
    argcartesian,
    argcombinations,
    argsort,
    broadcast_arrays,
    cartesian,
    combinations,
    concatenate,
    copy,
    fill_none,
    firsts,
    flatten,
    from_regular,
    full_like,
    is_none,
    isclose,
    local_index,
    mask,
    nan_to_num,
    num,
    ones_like,
    packed,
    pad_none,
    ravel,
    run_lengths,
    singletons,
    sort,
    strings_astype,
    to_regular,
    unflatten,
    unzip,
    values_astype,
    where,
    with_field,
    with_name,
    with_parameter,
    without_parameters,
    zeros_like,
    zip,
)<|MERGE_RESOLUTION|>--- conflicted
+++ resolved
@@ -12,11 +12,8 @@
     to_dask_array,
     to_delayed,
 )
-<<<<<<< HEAD
+from dask_awkward.io.json import from_json
 from dask_awkward.parquet import read_parquet, to_parquet
-=======
-from dask_awkward.io.json import from_json
->>>>>>> 8de4afad
 from dask_awkward.reducers import (
     all,
     any,
