--- conflicted
+++ resolved
@@ -1,85 +1,5 @@
 from dask_awkward import config  # isort:skip; load awkward config
 
-<<<<<<< HEAD
-from dask_awkward.core import Array, Record, Scalar
-from dask_awkward.core import _type as type
-from dask_awkward.core import map_partitions
-from dask_awkward.describe import fields
-from dask_awkward.io.io import (
-    from_awkward,
-    from_dask_array,
-    from_delayed,
-    from_lists,
-    from_map,
-    to_dask_array,
-    to_dask_bag,
-    to_delayed,
-)
-from dask_awkward.io.json import from_json
-from dask_awkward.io.parquet import from_parquet, to_parquet
-from dask_awkward.reducers import (
-    all,
-    any,
-    argmax,
-    argmin,
-    corr,
-    count,
-    count_nonzero,
-    covar,
-    linear_fit,
-    max,
-    mean,
-    min,
-    moment,
-    prod,
-    ptp,
-    softmax,
-    std,
-    sum,
-    var,
-)
-from dask_awkward.structure import (
-    argcartesian,
-    argcombinations,
-    argsort,
-    broadcast_arrays,
-    cartesian,
-    combinations,
-    concatenate,
-    copy,
-    fill_none,
-    firsts,
-    flatten,
-    from_regular,
-    full_like,
-    is_none,
-    isclose,
-    local_index,
-    mask,
-    nan_to_num,
-    num,
-    ones_like,
-    packed,
-    pad_none,
-    ravel,
-    run_lengths,
-    singletons,
-    sort,
-    strings_astype,
-    to_regular,
-    unflatten,
-    unzip,
-    values_astype,
-    where,
-    with_field,
-    with_name,
-    with_parameter,
-    without_parameters,
-    zeros_like,
-    zip,
-)
-from dask_awkward.version import version as __version__  # noqa
-=======
 
 def __getattr__(value):
     import dask_awkward.lib
@@ -93,5 +13,4 @@
 def __dir__():
     import dask_awkward.lib
 
-    return original + dir(dask_awkward.lib)
->>>>>>> c09d0c43
+    return original + dir(dask_awkward.lib)