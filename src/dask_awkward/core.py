from __future__ import annotations

import keyword
import operator
import warnings
from functools import cached_property, partial
from numbers import Number
from typing import TYPE_CHECKING, Any, Callable, Hashable, Mapping, Sequence, TypeVar

import awkward._v2 as ak
import dask.config
import numpy as np
from awkward._v2._typetracer import MaybeNone, OneOf, TypeTracerArray, UnknownScalar
from awkward._v2.highlevel import _dir_pattern
from dask.base import DaskMethodsMixin
from dask.base import compute as dask_compute
from dask.base import dont_optimize, is_dask_collection, tokenize
from dask.blockwise import blockwise as dask_blockwise
from dask.context import globalmethod
from dask.highlevelgraph import HighLevelGraph
from dask.threaded import get as threaded_get
from dask.utils import IndexCallable, funcname, key_split
from numpy.lib.mixins import NDArrayOperatorsMixin

from dask_awkward.optimize import optimize
from dask_awkward.utils import (
    empty_typetracer,
    is_empty_slice,
    normalize_single_outer_inner_index,
)

if TYPE_CHECKING:
    from awkward._v2.contents.content import Content
    from awkward._v2.forms.form import Form
    from awkward._v2.types.type import Type
    from dask.array.core import Array as DaskArray
    from dask.blockwise import Blockwise
    from dask.delayed import Delayed
    from numpy.typing import DTypeLike


T = TypeVar("T")


class DaskAwkwardNotImplemented(NotImplementedError):
    NOT_SUPPORTED_MSG = """

If you would like this unsupported call to be supported by
dask-awkward please open an issue at:
https://github.com/ContinuumIO/dask-awkward."""

    def __init__(self, msg: str | None = None) -> None:
        msg = f"{msg or ''}{self.NOT_SUPPORTED_MSG}"
        super().__init__(msg)


class IncompatiblePartitions(ValueError):
    def __init__(self, name, *args) -> None:
        msg = self.divisions_msg(name, *args)
        super().__init__(msg)

    @staticmethod
    def divisions_msg(name: str, *args: Any) -> str:
        msg = f"The inputs to {name} are incompatibly partitioned\n"
        for i, arg in enumerate(args):
            msg += f"- arg{i} divisions: {arg.divisions}\n"
        return msg


def _finalize_array(
    results: Sequence[Number | ak.Array | ak.Record],
) -> Number | ak.Array:
    if any(isinstance(r, ak.Array) for r in results):
        return ak.concatenate(results)
    elif len(results) == 1 and isinstance(results[0], int):
        return results[0]
    elif all(isinstance(r, (int, np.integer)) for r in results):
        return ak.Array(results)
    else:
        msg = (
            "Unexpected results of a computation.\n "
            f"results: {results}"
            f"type of first result: {type(results[0])}"
        )
        raise RuntimeError(msg)


def _finalize_scalar(results: Sequence[T]) -> T:
    return results[0]


class Scalar(DaskMethodsMixin):
    def __init__(
        self,
        dsk: HighLevelGraph,
        name: str,
        meta: Any | None = None,
        known_value: Any | None = None,
    ) -> None:
        self._dask: HighLevelGraph = dsk
        self._name: str = name
        self._meta: Any | None = self._check_meta(meta)
        self._known_value: Any | None = known_value

    def __dask_graph__(self) -> HighLevelGraph:
        return self._dask

    def __dask_keys__(self) -> list[str]:
        return [self._name]

    def __dask_layers__(self) -> tuple[str, ...]:
        if isinstance(self._dask, HighLevelGraph) and len(self._dask.layers) == 1:
            return tuple(self._dask.layers)
        return (self.name,)

    def __dask_tokenize__(self) -> Hashable:
        return self.name

    __dask_optimize__ = globalmethod(
        optimize, key="awkward_scalar_optimize", falsey=dont_optimize
    )

    __dask_scheduler__ = staticmethod(threaded_get)

    def __dask_postcompute__(self) -> tuple[Callable, tuple]:
        return _finalize_scalar, ()

    def __dask_postpersist__(self) -> tuple[Callable, tuple]:
        return self._rebuild, ()

    def _rebuild(
        self,
        dsk: HighLevelGraph,
        *,
        rename: Mapping[str, str] | None = None,
    ) -> Any:
        name = self._name
        if rename:
            name = rename.get(name, name)
        return type(self)(dsk, name, self._meta, self.known_value)

    def __reduce__(self):
        return (Scalar, (self.dask, self.name, self._meta, self.known_value))

    @property
    def dask(self) -> HighLevelGraph:
        return self._dask

    @property
    def name(self) -> str:
        return self._name

    def _check_meta(self, m: Any | None) -> Any | None:
        if m is not None and not isinstance(m, (MaybeNone, UnknownScalar, OneOf)):
            raise TypeError(f"meta must be a typetracer module object, not a {type(m)}")
        return m

    @property
    def dtype(self) -> np.dtype | None:
        try:
            if self._meta is not None:
                return self._meta.dtype
        except AttributeError:
            pass
        return None

    @staticmethod
    def from_known(s: Any, dtype: DTypeLike | None = None) -> Scalar:
        return new_known_scalar(s, dtype=dtype)

    def __repr__(self) -> str:  # pragma: no cover
        return self.__str__()

    def __str__(self) -> str:
        dt = str(self.dtype) or "Unknown"
        if self.known_value is not None:
            return (
                f"dask.awkward<{key_split(self.name)}, "
                "type=Scalar, "
                f"dtype={dt}, "
                f"known_value={self.known_value}>"
            )
        return f"dask.awkward<{key_split(self.name)}, type=Scalar, dtype={dt}>"

    @property
    def known_value(self) -> Any | None:
        return self._known_value

    def to_delayed(self, optimize_graph: bool = True) -> Delayed:
        from dask.delayed import Delayed

        dsk = self.__dask_graph__()
        if optimize_graph:
            dsk = self.__dask_optimize__(dsk, self.__dask_keys__())
        return Delayed(self.name, dsk)


def new_scalar_object(dsk: HighLevelGraph, name: str, *, meta: Any) -> Scalar:
    return Scalar(dsk, name, meta, known_value=None)


def new_known_scalar(s: Any, dtype: DTypeLike | None = None) -> Scalar:
    name = tokenize(s)
    if dtype is None:
        if isinstance(s, (int, np.integer)):
            dtype = np.dtype(int)
        elif isinstance(s, (float, np.floating)):
            dtype = np.dtype(float)
        else:
            dtype = np.dtype(type(s))
    llg = {name: s}
    hlg = HighLevelGraph.from_collections(name, llg, dependencies=())
    return Scalar(hlg, name, meta=UnknownScalar(dtype), known_value=s)


class Record(Scalar):
    def __init__(self, dsk: HighLevelGraph, name: str, meta: Any | None = None) -> None:
        super().__init__(dsk, name, meta)

    def _check_meta(self, m: Any | None) -> Any | None:
        if m is not None and not isinstance(m, ak.Record):
            raise TypeError(f"meta must be a Record typetracer object, not a {type(m)}")
        return m

    @property
    def npartitions(self):
        """Records are unpartitioned by definition."""
        return 1

    def __getitem__(self, key: str) -> Any:
        token = tokenize(self, key)
        name = f"getitem-{token}"
        new_meta = self._meta[key]  # type: ignore

        # first check for array type return
        if isinstance(new_meta, ak.Array):
            graphlayer = {(name, 0): (operator.getitem, self.name, key)}
            hlg = HighLevelGraph.from_collections(
                name,
                graphlayer,
                dependencies=[self],  # type: ignore
            )
            return new_array_object(hlg, name, meta=new_meta, npartitions=1)

        # then check for scalar (or record) type
        graphlayer = {name: (operator.getitem, self.name, key)}  # type: ignore
        hlg = HighLevelGraph.from_collections(
            name,
            graphlayer,
            dependencies=[self],  # type: ignore
        )
        if isinstance(new_meta, ak.Record):
            return new_record_object(hlg, name, meta=new_meta)
        else:
            return new_scalar_object(hlg, name, meta=new_meta)

    def __getattr__(self, attr: str) -> Any:
        if attr not in (self.fields or []):
            raise AttributeError(f"{attr} not in fields.")
        try:
            return self.__getitem__(attr)
        except (IndexError, KeyError):
            raise AttributeError(f"{attr} not in fields.")

    def __str__(self) -> str:
        return f"dask.awkward<{key_split(self.name)}, type=Record>"

    def __reduce__(self):
        return (Record, (self.dask, self.name, self._meta))

    @property
    def fields(self) -> list[str] | None:
        if self._meta is not None:
            return ak.fields(self._meta)
        return None

    def _ipython_key_completions_(self) -> list[str]:
        if self._meta is not None:
            return self._meta._ipython_key_completions_()
        return []

    def __dir__(self) -> list[str]:
        fields = [] if self._meta is None else self._meta._layout.fields
        return sorted(
            set(
                [x for x in dir(type(self)) if not x.startswith("_")]
                + dir(super())
                + [
                    x
                    for x in fields
                    if _dir_pattern.match(x) and not keyword.iskeyword(x)
                ]
            )
        )


def new_record_object(dsk: HighLevelGraph, name: str, *, meta: Any) -> Record:
    return Record(dsk, name, meta)


class Array(DaskMethodsMixin, NDArrayOperatorsMixin):
    """Partitioned, lazy, and parallel Awkward Array Dask collection.

    The class constructor is not intended for users. Instead use
    factory functions like :py:func:`dask_awkward.from_parquet`,
    :py:func:`dask_awkward.from_json`, etc.

    Within dask-awkward the ``new_array_object`` factory function is
    used for creating new instances.

    """

    def __init__(
        self,
        dsk: HighLevelGraph,
        name: str,
        meta: ak.Array | None,
        divisions: tuple[int | None, ...],
    ) -> None:
        self._dask: HighLevelGraph = dsk
        self._name: str = name
        self._divisions = divisions
        if meta is None:
            self._meta = empty_typetracer()
        elif not isinstance(meta, (ak.Array, TypeTracerArray)):
            raise TypeError("meta must be an instance of an Awkward Array.")
        self._meta = meta

    def __dask_graph__(self) -> HighLevelGraph:
        return self.dask

    def __dask_keys__(self) -> list[tuple[str, int]]:
        return [(self.name, i) for i in range(self.npartitions)]

    def __dask_layers__(self) -> tuple[str]:
        return (self.name,)

    def __dask_tokenize__(self) -> Hashable:
        return self.name

    def __dask_postcompute__(self) -> tuple[Callable, tuple]:
        return _finalize_array, ()

    def __dask_postpersist__(self) -> tuple[Callable, tuple]:
        return self._rebuild, ()

    __dask_optimize__ = globalmethod(
        optimize, key="awkward_array_optimize", falsey=dont_optimize
    )

    __dask_scheduler__ = staticmethod(threaded_get)

    def _rebuild(
        self,
        dsk: HighLevelGraph,
        *,
        rename: Mapping[str, str] | None = None,
    ) -> Array:
        name = self.name
        if rename:
            name = rename.get(name, name)
        return Array(dsk, name, self._meta, divisions=self.divisions)

    def __len__(self) -> int:
        self.eager_compute_divisions()
        return self.divisions[-1]  # type: ignore

    def _shorttypestr(self, max: int = 10) -> str:
        return str(_type(self))[0:max]

    def _typestr(self, max: int = 0) -> str:
        tstr = str(_type(self))
        if max and len(tstr) > max:
            tstr = f"{tstr[0:max]} ... }}"
        return f"var * {tstr}"

    def __str__(self) -> str:
        return (
            f"dask.awkward<{key_split(self.name)}, "
            f"npartitions={self.npartitions}"
            ">"
        )

    def __repr__(self) -> str:  # pragma: no cover
        return self.__str__()

    def reset_meta(self) -> None:
        self._meta = empty_typetracer()

    # def _ipython_display_(self) -> None:
    #     if self._meta is None:
    #         return None
    #
    #     import json
    #
    #     from IPython.display import display_json
    #
    #     display_json(json.loads(self._meta.form.to_json()), raw=True)

    def _ipython_key_completions_(self) -> list[str]:
        if self._meta is not None:
            return self._meta._ipython_key_completions_()
        return []

    def __dir__(self) -> list[str]:
        fields = [] if self._meta is None else self._meta._layout.fields
        return sorted(
            set(
                [x for x in dir(type(self)) if not x.startswith("_")]
                + dir(super())
                + [
                    x
                    for x in fields
                    if _dir_pattern.match(x) and not keyword.iskeyword(x)
                ]
            )
        )

    @property
    def dask(self) -> HighLevelGraph:
        return self._dask

    @property
    def keys(self) -> list[tuple[str, int]]:
        return self.__dask_keys__()

    @property
    def name(self) -> str:
        return self._name

    @property
    def ndim(self) -> int | None:
        return ndim(self)

    @property
    def divisions(self) -> tuple[int | None, ...]:
        return self._divisions

    @property
    def known_divisions(self) -> bool:
        return len(self.divisions) > 0 and None not in self.divisions

    @property
    def npartitions(self) -> int:
        return len(self.divisions) - 1

    @property
    def layout(self) -> Content:
        if self._meta is not None:
            return self._meta.layout
        raise ValueError("This collections meta is None; unknown layout.")

    @property
    def _typetracer(self) -> ak.Array:
        return self._meta

    @property
    def fields(self) -> list[str]:
        return ak.fields(self._meta)

    @property
    def form(self) -> Form:
        return self._meta.layout.form

    @cached_property
    def keys_array(self) -> np.ndarray:
        return np.array(self.__dask_keys__(), dtype=object)

    def _partitions(self, index: Any) -> Array:
        if not isinstance(index, tuple):
            index = (index,)
        token = tokenize(self, index)
        from dask.array.slicing import normalize_index

        raw = normalize_index(index, (self.npartitions,))
        index = tuple(slice(k, k + 1) if isinstance(k, Number) else k for k in raw)  # type: ignore
        name = f"partitions-{token}"
        new_keys = self.keys_array[index].tolist()
        dsk = {(name, i): tuple(key) for i, key in enumerate(new_keys)}
        graph = HighLevelGraph.from_collections(
            name,
            dsk,
            dependencies=[self],  # type: ignore
        )

        # if a single partition was requested we trivially know the new divisions.
        if len(raw) == 1 and isinstance(raw[0], int) and self.known_divisions:  # type: ignore
            new_divisions = (
                0,
                self.divisions[raw[0] + 1] - self.divisions[raw[0]],  # type: ignore
            )
        # otherwise nullify the known divisions
        else:
            new_divisions = (None,) * (len(new_keys) + 1)  # type: ignore

        return new_array_object(
            graph, name, meta=self._meta, divisions=tuple(new_divisions)
        )

    @property
    def partitions(self) -> IndexCallable:
        """Get a specific partition or slice of partitions.

        Returns
        -------
        dask.utils.IndexCallable

        Examples
        --------
        >>> import dask_awkward as dak
        >>> import awkward._v2 as ak
        >>> aa = ak.Array([[1, 2, 3], [], [2]])
        >>> a = dak.from_awkward(aa, npartitions=3)
        >>> a
        dask.awkward<from-awkward, npartitions=3>
        >>> a.partitions[0]
        dask.awkward<partitions, npartitions=1>
        >>> a.partitions[0:2]
        dask.awkward<partitions, npartitions=2>
        >>> a.partitions[2].compute()
        <Array [[2]] type='1 * var * int64'>

        """
        return IndexCallable(self._partitions)

    def _getitem_trivial_map_partitions(
        self,
        where: Any,
        meta: Any | None = None,
    ) -> Any:
        if meta is None and self._meta is not None:
            if isinstance(where, tuple):
                metad = to_meta(where)
                meta = self._meta[metad]
            else:
                m = to_meta([where])[0]
                meta = self._meta[m]
        return self.map_partitions(operator.getitem, where, meta=meta)

    def _getitem_outer_boolean_lazy_array(self, where: Array | tuple[Any, ...]) -> Any:
        ba = where if isinstance(where, Array) else where[0]
        if ba.known_divisions and self.known_divisions:
            if ba.divisions != self.divisions:
                raise ValueError(
                    "The boolean array must be partitioned in the same way as this array."
                )
        else:
            if ba.npartitions != self.npartitions:
                raise ValueError(
                    "The boolean array must be partitioned in the same way as this array."
                )

        new_meta: Any | None = None
        if self._meta is not None:
            if isinstance(where, tuple):
                if not isinstance(where[0], Array):
                    raise TypeError("Expected where[0] to be an Array collection.")
                metad = to_meta(where)
                new_meta = self._meta[metad]
                rest = tuple(where[1:])
                return self.map_partitions(
                    operator.getitem,
                    where[0],
                    *rest,
                    meta=new_meta,
                )
            elif isinstance(where, Array):
                new_meta = self._meta[where._meta]
                return self.map_partitions(
                    operator.getitem,
                    where,
                    meta=new_meta,
                )

    def _getitem_outer_str_or_list(self, where: str | list | tuple[Any, ...]) -> Any:
        new_meta: Any | None = None
        if self._meta is not None:
            if isinstance(where, tuple):
                if not isinstance(where[0], (str, list)):
                    raise TypeError("Expected where[0] to be a string or list")
                metad = to_meta(where)
                new_meta = self._meta[metad]
            elif isinstance(where, (str, list)):
                new_meta = self._meta[where]
        return self._getitem_trivial_map_partitions(where, meta=new_meta)

    def _getitem_outer_int(self, where: int | tuple[Any, ...]) -> Any:
        self._divisions = calculate_known_divisions(self)

        new_meta: Any | None = None
        # multiple objects passed to getitem. collections passed in
        # the tuple of objects have not been tested!
        if isinstance(where, tuple):
            if not isinstance(where[0], int):
                raise TypeError("Expected where[0] to be and integer.")
            pidx, outer_where = normalize_single_outer_inner_index(
                self.divisions, where[0]  # type: ignore
            )
            partition = self.partitions[pidx]
            rest = where[1:]
            where = (outer_where, *rest)
            if partition._meta is not None:
                metad = to_meta(where)
                new_meta = partition._meta[metad]
        # single object passed to getitem
        elif isinstance(where, int):
            pidx, where = normalize_single_outer_inner_index(self.divisions, where)  # type: ignore
            partition = self.partitions[pidx]
            if partition._meta is not None:
                new_meta = partition._meta[where]

        # if we know a new array is going to be made, just call the
        # trivial inner on the new partition.
        if isinstance(new_meta, ak.Array):
            result = partition._getitem_trivial_map_partitions(where, meta=new_meta)
            result._divisions = (0, None)
            return result

        # otherwise make sure we have one of the other potential results.
        if not isinstance(new_meta, (ak.Record, UnknownScalar, OneOf, MaybeNone)):
            raise DaskAwkwardNotImplemented("Key type not supported for this array.")

        token = tokenize(partition, where)
        name = f"getitem-{token}"
        dsk = {
            name: (
                lambda x, gikey: operator.getitem(x, gikey),
                partition.__dask_keys__()[0],
                where,
            )
        }
        hlg = HighLevelGraph.from_collections(
            name,
            dsk,
            dependencies=[partition],  # type: ignore
        )
        if isinstance(new_meta, ak.Record):
            return new_record_object(hlg, name, meta=new_meta)
        else:
            return new_scalar_object(hlg, name, meta=new_meta)

    def _getitem_tuple(self, where: tuple[Any, ...]) -> Array:
        if isinstance(where[0], int):
            return self._getitem_outer_int(where)

        elif isinstance(where[0], str):
            return self._getitem_outer_str_or_list(where)

        elif isinstance(where[0], list):
            return self._getitem_outer_str_or_list(where)

        elif isinstance(where[0], slice) and is_empty_slice(where[0]):
            return self._getitem_trivial_map_partitions(where)

        # boolean array
        elif isinstance(where[0], Array):
            try:
                dtype = where[0].layout.dtype.type
            except AttributeError:
                dtype = where[0].layout.content.dtype.type
            if issubclass(dtype, (np.bool_, bool)):
                return self._getitem_outer_boolean_lazy_array(where)

        raise DaskAwkwardNotImplemented(
            f"Array.__getitem__ doesn't support multi object: {where}"
        )

    def _getitem_single(self, where: Any) -> Array:

        # a single string
        if isinstance(where, str):
            return self._getitem_outer_str_or_list(where)

        elif isinstance(where, list):
            return self._getitem_outer_str_or_list(where)

        # a single integer
        elif isinstance(where, int):
            return self._getitem_outer_int(where)

        elif isinstance(where, Array):
            try:
                dtype = where.layout.dtype.type
            except AttributeError:
                dtype = where.layout.content.dtype.type
            if issubclass(dtype, (np.bool_, bool)):
                return self._getitem_outer_boolean_lazy_array(where)

        # an empty slice
        elif is_empty_slice(where):
            return self

        # a single ellipsis
        elif where is Ellipsis:
            return self._getitem_trivial_map_partitions(where)

        raise DaskAwkwardNotImplemented(f"__getitem__ doesn't support where={where}.")

    def __getitem__(self, where: Any) -> Any:
        """Select items from the collection.

        Heavily under construction.

        Arguments
        ---------
        where : many types supported
            Selection criteria.

        Returns
        -------
        Array | Record | Scalar
            Resulting collection.

        """

        # don't accept lists containing integers.
        if isinstance(where, list):
            if any(isinstance(k, int) for k in where):
                # this is something we'll likely never support so we
                # do not use the DaskAwkwardNotImplemented exception.
                raise RuntimeError("Lists containing integers are not supported.")

        if isinstance(where, tuple):
            return self._getitem_tuple(where)

        return self._getitem_single(where)

    def __getattr__(self, attr: str) -> Any:
        if attr not in (self.fields or []):
            raise AttributeError(f"{attr} not in fields.")
        try:
            return self.__getitem__(attr)
        except (IndexError, KeyError):
            raise AttributeError(f"{attr} not in fields.")

    def map_partitions(
        self,
        func: Callable,
        *args: Any,
        **kwargs: Any,
    ) -> Array:
        """Map a function across all partitions of the collection.

        Parameters
        ----------
        func : Callable
            Function to call on all partitions.
        *args : Collections and function arguments
            Additional arguments passed to `func` after the
            collection, if arguments are Array collections
            they must be compatibly partitioned with the object this
            method is being called from.
        **kwargs : Any
            Additional keyword arguments passed to the `func`.

        Returns
        -------
        dask_awkward.Array
            The new collection.

        See Also
        --------
        dask_awkward.map_partitions

        """
        return map_partitions(func, self, *args, **kwargs)

    def eager_compute_divisions(self) -> None:
        self._divisions = calculate_known_divisions(self)

    def clear_divisions(self) -> None:
        """Clear the divisions of a Dask Awkward Collection."""
        self._divisions = (None,) * (self.npartitions + 1)

    def __array_ufunc__(self, ufunc, method, *inputs, **kwargs):
        if method != "__call__":
            raise RuntimeError("Array ufunc supports only method == '__call__'")

        new_meta = None

        # divisions need to be compat. (identical for now?)

        inputs_meta = []
        for inp in inputs:
            # if input is a Dask Awkward Array collection, grab it's meta
            if isinstance(inp, Array):
                inputs_meta.append(inp._meta)
            # if input is a concrete Awkward Array, grab it's typetracer
            elif isinstance(inp, ak.Array):
                inputs_meta.append(ak.Array(inp.layout.typetracer.forget_length()))
            # otherwise pass along
            else:
                inputs_meta.append(inp)

        # compute new meta from inputs
        new_meta = ufunc(*inputs_meta)

        return map_partitions(ufunc, *inputs, meta=new_meta, **kwargs)

<<<<<<< HEAD
    # def to_parquet
=======
    def to_delayed(self, optimize_graph: bool = True) -> list[Delayed]:
        from dask_awkward.io import to_delayed

        return to_delayed(self, optimize_graph=optimize_graph)

    def to_dask_array(self) -> DaskArray:
        from dask_awkward.io import to_dask_array

        return to_dask_array(self)
>>>>>>> 046d78eb


def _first_partition(array: Array) -> ak.Array:
    """Compute the first partition of an Array collection.

    Parameters
    ----------
    array : dask_awkward.Array
        Awkward collection.

    Returns
    -------
    ak.Array
        Concrete awkward array for the first partition of the Dask
        awkward array.

    """
    with dask.config.set({"awkward.compute-unknown-meta": False}):
        (computed,) = dask_compute(
            array.partitions[0],
            traverse=False,
            optimize_graph=True,
            scheduler="threads",
        )
        return computed


def _get_typetracer(array: Array) -> ak.Array:
    """Obtain the awkward type tracer associated with an array.

    This will compute the first partition of the array collection if
    necessary.

    Parameters
    ----------
    array : dask_awkward.Array
        The collection.

    Returns
    -------
    Array
        Awkward high level array wrapping the typetracer (metadata).

    """
    if array._meta is not None:
        return array._meta
    first_part = _first_partition(array)
    if not isinstance(first_part, ak.Array):
        raise TypeError(f"Should have an ak.Array type, got {type(first_part)}")
    return ak.Array(first_part.layout.typetracer.forget_length())


def new_array_object(
    dsk: HighLevelGraph,
    name: str,
    *,
    meta: ak.Array | None = None,
    npartitions: int | None = None,
    divisions: tuple[int | None, ...] | None = None,
) -> Array:
    """Instantiate a new Array collection object.

    Parameters
    ----------
    dsk : dask.highlevelgraph.HighLevelGraph
        Graph backing the collection.
    name : str
        Unique name for the collection.
    meta : Array, optional
        Collection metadata; this is an awkward-array type tracer.
    npartitions : int, optional
        Total number of partitions; if used `divisions` will be a
        tuple of length `npartitions` + 1 with all elements``None``.
    divisions : tuple[int | None, ...], optional
        Tuple identifying the locations of the divisions between the
        partitions.

    Returns
    -------
    Array
        Resulting collection.

    """
    if divisions is None and npartitions is not None:
        divisions = (None,) * (npartitions + 1)
    elif divisions is not None and npartitions is not None:
        raise ValueError("Only one of either divisions or npartitions must be defined.")
    elif divisions is None and npartitions is None:
        raise ValueError("One of either divisions or npartitions must be defined.")

    array = Array(dsk, name, meta, divisions)  # type: ignore

    if meta is None:
        if dask.config.get("awkward.compute-unknown-meta"):
            try:
                array._meta = _get_typetracer(array)
            except (AttributeError, AssertionError, TypeError):
                array._meta = empty_typetracer()
    else:
        if not isinstance(meta, (ak.Array, TypeTracerArray)):
            msg = (
                "meta should be an awkward Array or TypeTracerArray object.\n"
                f"got: {type(meta)}"
            )
            raise ValueError(msg)

    return array


def partitionwise_layer(
    func: Callable,
    name: str,
    *args: Any,
    **kwargs: Any,
) -> Blockwise:
    """Create a partitionwise graph layer.

    Parameters
    ----------
    func : Callable
        Function to apply on all partitions.
    name : str
        Name for the layer.
    *args : Any
        Arguments that will be passed to `func`.
    **kwargs : Any
        Keyword arguments that will be passed to `func`.

    Returns
    -------
    dask.blockwise.Blockwise
        The Dask HighLevelGraph Blockwise layer.

    """
    pairs: list[Any] = []
    numblocks: dict[Any, int | tuple[int, ...]] = {}
    for arg in args:
        if isinstance(arg, Array):
            pairs.extend([arg.name, "i"])
            numblocks[arg.name] = (arg.npartitions,)
        elif is_dask_collection(arg):
            raise DaskAwkwardNotImplemented(
                "Use of Array with other Dask collections is currently unsupported."
            )
        else:
            pairs.extend([arg, None])
    return dask_blockwise(
        func,
        name,
        "i",
        *pairs,
        numblocks=numblocks,
        concatenate=True,
        **kwargs,
    )


def map_partitions(
    func: Callable,
    *args: Any,
    name: str | None = None,
    meta: Any | None = None,
    **kwargs: Any,
) -> Array:
    """Map a callable across all partitions of a collection.

    Parameters
    ----------
    func : Callable
        Function to apply on all partitions.
    *args : Collections and function arguments
        Arguments passed to the function, if arguments are
        Array collections they must be compatibly
        partitioned.
    name : str, optional
        Name for the Dask graph layer; if left to ``None`` (default),
        the name of the function will be used.
    meta : Any, optional
        Metadata (typetracer) information of the result (if known).
    **kwargs : Any
        Additional keyword arguments passed to the `func`.

    Returns
    -------
    dask_awkward.Array
        The new collection.

    """
    token = tokenize(func, *args, **kwargs)
    name = name or funcname(func)
    name = f"{name}-{token}"
    lay = partitionwise_layer(func, name, *args, **kwargs)
    deps = [a for a in args if is_dask_collection(a)] + [
        v for _, v in kwargs.items() if is_dask_collection(v)
    ]

    if meta is None:
        if dask.config.get("awkward.compute-unknown-meta"):
            metas = to_meta(args)
            try:
                meta = func(*metas, **kwargs)
            except Exception:
                warnings.warn(
                    "metadata could not be determined; "
                    "a compute on the first partition will occur."
                )

    hlg = HighLevelGraph.from_collections(
        name,
        lay,
        dependencies=deps,  # type: ignore
    )

    return new_array_object(
        hlg,
        name=name,
        meta=meta,
        divisions=args[0].divisions,
    )


def pw_reduction_with_agg_to_scalar(
    func: Callable,
    agg: Callable,
    array: Array,
    *,
    dtype: Any | None = None,
    agg_kwargs: Mapping[str, Any] | None = None,
    **kwargs: Any,
) -> Scalar:
    """Partitionwise operation with aggregation to scalar.

    Parameters
    ----------
    array : dask_awkward.Array
        Awkward array collection.
    func : Callable
        Function to apply on all partitions.
    agg : Callable
        Function to aggregate the result on each partition.
    name : str, optional
        Name for the computation, if ``None`` the name of `func` will
        be used.
    **kwargs : Any
        Keyword arguments passed to `func`.

    Returns
    -------
    Scalar
        Resulting scalar Dask collection.

    """
    if agg_kwargs is None:
        agg_kwargs = {}
    token = tokenize(array)
    namefunc = func.__name__
    nameagg = agg.__name__
    namefunc = f"{namefunc}-{token}"
    nameagg = f"{nameagg}-{token}"
    func = partial(func, **kwargs)
    agg = partial(agg, **agg_kwargs)
    dsk = {(namefunc, i): (func, k) for i, k in enumerate(array.__dask_keys__())}
    dsk[nameagg] = (agg, list(dsk.keys()))  # type: ignore
    hlg = HighLevelGraph.from_collections(
        nameagg,
        dsk,
        dependencies=[array],  # type: ignore
    )
    meta = UnknownScalar(np.dtype(dtype)) if dtype is not None else None
    return new_scalar_object(hlg, name=nameagg, meta=meta)


def calculate_known_divisions(array: Array) -> tuple[int, ...]:
    """Determine the divisions of a collection.

    This function triggers an immediate computation.

    Parameters
    ----------
    array : dask_awkward.Array
        Awkard array collection.

    Returns
    -------
    tuple[int, ...]
        Locations (indices) of division boundaries.

    """
    # if divisions are known, quick return
    if array.known_divisions:
        return array.divisions  # type: ignore

    with dask.config.set({"awkward.compute-unknown-meta": False}):
        # if more than 1 partition use cumulative sum
        if array.npartitions > 1:
            nums = array.map_partitions(len).compute()
            cs = list(np.cumsum(nums))
            return tuple([0, *cs])

        # if only 1 partition just get it's length
        return (0, array.map_partitions(len).compute())


def _type(array: Array) -> Type | None:
    """Get the type object associated with an array.

    Parameters
    ----------
    array : dask_awkward.Array
        The collection.

    Returns
    -------
    Type
        The awkward type object of the array; if the array does not
        contain metadata ``None`` is returned.

    """
    if array._meta is not None:
        return array._meta.layout.form.type
    return None


def ndim(array: Array) -> int | None:
    """Number of dimensions before reaching a numeric type or a record.

    Parameters
    ----------
    array : dask_awkward.Array
        The collection

    Returns
    -------
    int or None
        Number of dimensions as an integer, or ``None`` if the
        collection does not contain metadata.

    """
    if array._meta is not None:
        return array._meta.ndim
    return None


def is_awkward_collection(obj: Any) -> bool:
    """Check if an object is a Dask Awkward collection.

    Parameters
    ----------
    obj : Any
        The object of interest.

    Returns
    -------
    bool
        True if `obj` is an Awkward Dask collection.

    """
    return isinstance(obj, (Array, Record, Scalar))


def is_typetracer(obj: Any) -> bool:
    """Check if an object is an Awkward typetracer.

    Typetracers can be one of these categories:
    - Array
    - Record
    - UnknownScalar
    - MaybeNone
    - OneOf

    Parameters
    ----------
    obj : Any
        The object to test.

    Returns
    -------
    bool
        True if the `obj` is a typetracer like object.

    """
    # array typetracer
    if isinstance(obj, ak.Array):
        if not obj.layout.nplike.known_shape and not obj.layout.nplike.known_data:
            return True
    # record typetracer
    if isinstance(obj, ak.Record):
        if (
            not obj.layout.array.nplike.known_shape
            and not obj.layout.array.nplike.known_data
        ):
            return True
    # scalar-like typetracer
    if isinstance(obj, (UnknownScalar, MaybeNone, OneOf)):
        return True
    return False


def meta_or_identity(obj: Any) -> Any:
    """Retrieve the meta of an object or simply pass through.

    Parameters
    ----------
    obj : Any
        The object of interest.

    Returns
    -------
    Any
        If `obj` is an Awkward Dask collection it is `obj._meta`; if
        not we simply return `obj`.

    Examples
    --------
    >>> import awkward._v2 as ak
    >>> import dask_awkward as dak
    >>> from dask_awkward.core import meta_or_identity
    >>> x = ak.from_iter([[1, 2, 3], [4]])
    >>> x = dak.from_awkward(x, npartitions=2)
    >>> x
    dask.awkward<from-awkward, npartitions=2>
    >>> meta_or_identity(x)
    <Array-typetracer type='?? * var * int64'>
    >>> meta_or_identity(5)
    5
    >>> meta_or_identity("foo")
    'foo'

    """
    if is_awkward_collection(obj):
        return obj._meta
    return obj


def to_meta(objects: Sequence[Any]) -> tuple[Any, ...]:
    """In a sequence convert Dask Awkward collections to their metas.

    Parameters
    ----------
    objects : Sequence[Any]
        Sequence of objects.

    Returns
    -------
    tuple[Any, ...]
        The sequence of objects where collections have been replaced
        with their metadata.

    """
    return tuple(map(meta_or_identity, objects))


def typetracer_array(a: ak.Array | Array) -> ak.Array | None:
    """Retrieve the typetracer Array from a concrete or lazy instance.

    Parameters
    ----------
    a : ak.Array | Array
        Array of interest.

    Returns
    -------
    ak.Array | None
        Typetracer array associated with `a`.

    """
    if isinstance(a, Array):
        return a._typetracer
    else:
        return ak.Array(a.layout.typetracer.forget_length())


def compatible_partitions(*args: Array) -> bool:
    """Check if all arguments are compatibly partitioned.

    In operations where the blocks of multiple collections are used
    simultaneously, we need the collections to be equally partitioned.

    If the first argument has known divisions, other collections with
    known divisions will be tested against the first arguments
    divisions.

    Parameters
    ----------
    *args : Array
        Array collections of interest.

    Returns
    -------
    bool
        ``True`` if the collections appear to be equally partitioned.

    """
    a = args[0]

    for arg in args[1:]:
        if a.npartitions != arg.npartitions:
            return False

    if a.known_divisions:
        for arg in args[1:]:
            if arg.known_divisions:
                if a.divisions != arg.divisions:
                    return False

    return True


# class TrivialPartitionwiseOp:
#     def __init__(
#         self,
#         func: Callable,
#         *,
#         name: str | None = None,
#         **kwargs: Any,
#     ) -> None:
#         self._func = func
#         self.name = func.__name__ if name is None else name
#         self._kwargs = kwargs

#     def __call__(self, collection: Array, **kwargs: Any) -> Array:
#         # overwrite any saved kwargs in self._kwargs
#         for k, v in kwargs.items():
#             self._kwargs[k] = v
#         try:
#             new_meta = self._func(collection._meta, **kwargs)
#         except NotImplementedError:
#             new_meta = None
#         return map_partitions(
#             self._func, collection, name=self.name, meta=new_meta, **self._kwargs
#         )<|MERGE_RESOLUTION|>--- conflicted
+++ resolved
@@ -797,9 +797,6 @@
 
         return map_partitions(ufunc, *inputs, meta=new_meta, **kwargs)
 
-<<<<<<< HEAD
-    # def to_parquet
-=======
     def to_delayed(self, optimize_graph: bool = True) -> list[Delayed]:
         from dask_awkward.io import to_delayed
 
@@ -809,7 +806,11 @@
         from dask_awkward.io import to_dask_array
 
         return to_dask_array(self)
->>>>>>> 046d78eb
+
+    def to_parquet(self, path: str, storage_options: dict = None, **kwargs) -> None:
+        from dask_awkward.parquet import to_parquet
+
+        return to_parquet(path, storage_options=storage_options, **kwargs)
 
 
 def _first_partition(array: Array) -> ak.Array:
