--- conflicted
+++ resolved
@@ -35,19 +35,11 @@
 
 
 def _finalize_daskawkwardarray(results: Any) -> Any:
-<<<<<<< HEAD
-    if all(isinstance(r, (ak.Array, ak._v2.highlevel.Array)) for r in results):
-        # need v2 concatenate
-        return ak.concatenate(results)
-    if all(isinstance(r, ak.Record) for r in results):
-        return ak.from_iter(results)
-=======
     if any(isinstance(r, Array) for r in results):
         return concatenate(results)
     elif all(isinstance(r, Array_v1) for r in results):
         warnings.warn("Encountered an Awkward v1 array! " "We do not want to do this.")
         return concatenate_v1(results)
->>>>>>> 6616a38c
     else:
         return concatenate_v1(list(map(lambda x: [x], results)))
 
