from __future__ import annotations

import functools
import logging
import math
from collections.abc import Callable, Iterable
from dataclasses import dataclass
from typing import TYPE_CHECKING, Any, cast

import awkward as ak
import numpy as np
from awkward.types.numpytype import primitive_to_dtype
from awkward.typetracer import length_zero_if_typetracer
from dask.base import flatten, tokenize
from dask.highlevelgraph import HighLevelGraph
from dask.utils import funcname, is_integer, parse_bytes
from fsspec.utils import infer_compression

try:
    from distributed.queues import Queue
    from distributed.worker import get_worker
except ImportError:
    Queue = None
    get_worker = None


from dask_awkward.layers.layers import (
    AwkwardBlockwiseLayer,
    AwkwardInputLayer,
    AwkwardMaterializedLayer,
    BackendT,
    ImplementsMocking,
    IOFunctionWithMocking,
    io_func_implements_mock_empty,
    io_func_implements_mocking,
)
from dask_awkward.lib.core import (
    empty_typetracer,
    map_partitions,
    new_array_object,
    typetracer_array,
)

if TYPE_CHECKING:
    from dask.array.core import Array as DaskArray
    from dask.bag.core import Bag as DaskBag
    from dask.dataframe.core import DataFrame as DaskDataFrame
    from dask.delayed import Delayed
    from fsspec.spec import AbstractFileSystem

    from dask_awkward.lib.core import Array


logger = logging.getLogger(__name__)


class _FromAwkwardFn:
    def __init__(self, arr: ak.Array) -> None:
        self.arr = arr

    def __call__(self, start: int, stop: int, **kwargs: Any) -> ak.Array:
        return cast(ak.Array, self.arr[start:stop])


def from_awkward(
    source: ak.Array,
    npartitions: int,
    behavior: dict | None = None,
    label: str | None = None,
) -> Array:
    """Create an Array collection from a concrete :class:`awkward.Array` object.

    Parameters
    ----------
    source : ak.Array
        The concrete awkward array.
    npartitions : int
        The total number of partitions for the collection.
    label : str, optional
        Label for the task.

    Returns
    -------
    Array
        Resulting awkward array collection.

    Examples
    --------
    >>> import dask_awkward as dak
    >>> import awkward as ak
    >>> a = ak.Array([[1, 2, 3], [4], [5, 6, 7, 8]])
    >>> c = dak.from_awkward(a, npartitions=3)
    >>> c.partitions[[0, 1]].compute()
    <Array [[1, 2, 3], [4]] type='2 * var * int64'>

    """
    nrows = len(source)
    if nrows == 0:
        locs: tuple[None, ...] | tuple[int, ...] = (None, None)
    else:
        chunksize = int(math.ceil(nrows / npartitions))
        locs = tuple(list(range(0, nrows, chunksize)) + [nrows])
    starts = locs[:-1]
    stops = locs[1:]
    meta = typetracer_array(source)
    return from_map(
        _FromAwkwardFn(source),
        starts,
        stops,
        label=label or "from-awkward",
        token=tokenize(source, npartitions),
        divisions=locs,
        meta=meta,
        behavior=behavior,
    )


class _FromListsFn:
    def __init__(self, behavior: dict | None = None, attrs: dict | None = None):
        self.behavior = behavior
        self.attrs = attrs

    def __call__(self, x: list) -> ak.Array:
        return ak.Array(x, behavior=self.behavior, attrs=self.attrs)


<<<<<<< HEAD
def from_lists(
    source: list, behavior: dict | None = None, attrs: dict | None = None
) -> Array:
=======
def from_lists(source: list) -> Array:
>>>>>>> 9d3433df
    """Create an Array collection from a list of lists.

    Parameters
    ----------
    source : list[list[Any]]
        List of lists, each outer list will become a partition in the
        collection.

    Returns
    -------
    Array
        Resulting Array collection.

    Examples
    --------
    >>> import dask_awkward as dak
    >>> a = [[1, 2, 3], [4]]
    >>> b = [[5], [6, 7, 8]]
    >>> c = dak.from_lists([a, b])
    >>> c
    dask.awkward<from-lists, npartitions=2>
    >>> c.compute()
    <Array [[1, 2, 3], [4], [5], [6, 7, 8]] type='4 * var * int64'>

    """
    lists = list(source)
    divs = (0, *np.cumsum(list(map(len, lists))))
    return from_map(
<<<<<<< HEAD
        _FromListsFn(behavior=behavior, attrs=attrs),
=======
        _FromListsFn(),
>>>>>>> 9d3433df
        lists,
        meta=typetracer_array(ak.Array(lists[0], attrs=attrs, behavior=behavior)),
        divisions=divs,
        label="from-lists",
    )


def from_delayed(
    source: list[Delayed] | Delayed,
    meta: ak.Array | None = None,
    behavior: dict | None = None,
    divisions: tuple[int, ...] | tuple[None, ...] | None = None,
    prefix: str = "from-delayed",
) -> Array:
    """Create an Array collection from a set of :class:`~dask.delayed.Delayed` objects.

    Parameters
    ----------
    source : list[dask.delayed.Delayed] | dask.delayed.Delayed
        List of :py:class:`~dask.delayed.Delayed` objects (or a single
        object). Each Delayed object represents a single partition in
        the resulting awkward array.
    meta : ak.Array, optional
        Metadata (typetracer array) if known, if ``None`` the first
        partition (first element of the list of ``Delayed`` objects)
        will be computed to determine the metadata.
    divisions : tuple[int | None, ...], optional
        Partition boundaries (if known).
    prefix : str
        Prefix for the keys in the task graph.

    Returns
    -------
    Array
        Resulting Array collection.

    """
    from dask.delayed import Delayed

    parts = [source] if isinstance(source, Delayed) else source
    name = f"{prefix}-{tokenize(parts)}"
    dsk = AwkwardMaterializedLayer(
        {(name, i): part.key for i, part in enumerate(parts)},
        previous_layer_names=[parts[0].key],
    )
    if divisions is None:
        divs: tuple[int, ...] | tuple[None, ...] = (None,) * (len(parts) + 1)
    else:
        divs = divisions
        if len(divs) != len(parts) + 1:
            raise ValueError("divisions must be a tuple of length len(source) + 1")
    hlg = HighLevelGraph.from_collections(name, dsk, dependencies=parts)
    return new_array_object(
        hlg,
        name=name,
        meta=meta,
        behavior=behavior,
        divisions=divs,
    )


def to_delayed(array: Array, optimize_graph: bool = True) -> list[Delayed]:
    """Convert Arrray the collection to a list of :class:`~dask.delayed.Delayed` objects.

    One dask.delayed.Delayed object per partition.

    Parameters
    ----------
    optimize_graph : bool
        If ``True`` the task graph associated with the collection will
        be optimized before conversion to the list of Delayed objects.

    Returns
    -------
    list[dask.delayed.Delayed]
        List of delayed objects (one per partition).

    """
    from dask.delayed import Delayed

    keys = array.__dask_keys__()
    graph = array.__dask_graph__()
    layer = array.__dask_layers__()[0]
    if optimize_graph:
        graph = array.__dask_optimize__(graph, keys)
        layer = f"delayed-{array.name}"
        graph = HighLevelGraph.from_collections(layer, graph, dependencies=())
    return [Delayed(k, graph, layer=layer) for k in keys]


def to_dask_bag(array: Array) -> DaskBag:
    """Convert Array collection to a :class:`dask.bag.Bag` collection."""
    from dask.bag.core import Bag

    return Bag(array.dask, array.name, array.npartitions)


def to_dask_array(
    array: Array,
    *,
    dtype: Any = None,
    optimize_graph: bool = True,
) -> DaskArray:
    """Convert Array collection to a :class:`dask.array.Array` collection.

    This conversion requires the awkward array to have a rectilinear
    shape (that is, no lists of variable length lists).

    Parameters
    ----------
    array : Array
        The dask awkward array collection.
    dtype : DType
        NumPy dtype for the resulting array.
    optimize_graph : bool
        Optimize the graph associated with `array` (the
        ``dask_awkward.Array``) before converting to
        ``dask.array.Array``.

    Returns
    -------
    dask.array.Array
        The new :py:class:`dask.array.Array` collection.

    """
    from dask.array.core import new_da_object

    if array._meta is None:
        raise ValueError("Array metadata required for determining dtype")

    ndim = array.ndim

    if optimize_graph:
        keys = array.__dask_keys__()
        graph = array.__dask_graph__()
        layer = array.__dask_layers__()[0]
        graph = array.__dask_optimize__(graph, keys)
        hlg = HighLevelGraph.from_collections(layer, graph, dependencies=())
        array = new_array_object(
            hlg,
            name=layer,
            divisions=array.divisions,
            meta=array._meta,
        )

    if ndim == 1:
        new = map_partitions(ak.to_numpy, array, meta=empty_typetracer())
        graph = new.dask
        dtype = dtype or primitive_to_dtype(array._meta.layout.form.type.primitive)
        if array.known_divisions:
            divs = np.array(array.divisions)
            chunks: tuple[tuple[float, ...], ...] = (tuple(divs[1:] - divs[:-1]),)
        else:
            chunks = ((np.nan,) * array.npartitions,)
        return new_da_object(
            graph,
            new.name,
            meta=None,
            chunks=chunks,
            dtype=dtype,
        )

    else:
        # assert ndim > 1
        content = array._meta.layout.form.type.content
        no_primitive = not hasattr(content, "primitive")
        while no_primitive:
            content = content.content
            no_primitive = not hasattr(content, "primitive")
        dtype = dtype or primitive_to_dtype(content.primitive)

        name = f"to-dask-array-{tokenize(array)}"
        nan_tuples_innerdims = ((np.nan,),) * (ndim - 1)
        chunks = ((np.nan,) * array.npartitions, *nan_tuples_innerdims)
        zeros = (0,) * (ndim - 1)

        # eventually convert to HLG (if possible)
        llg = {
            (name, i, *zeros): (ak.to_numpy, k)
            for i, k in enumerate(flatten(array.__dask_keys__()))
        }

        graph = HighLevelGraph.from_collections(
            name,
            AwkwardMaterializedLayer(
                llg,
                previous_layer_names=[array.name],
            ),
            dependencies=[array],
        )
        return new_da_object(graph, name, meta=None, chunks=chunks, dtype=dtype)


def from_dask_array(array: DaskArray, behavior: dict | None = None) -> Array:
    """Convert a Dask Array collection to a Dask Awkard Array collection.

    Parameters
    ----------
    array : dask.array.Array
        Array to convert.

    Returns
    -------
    Array
        The Awkward Array Dask collection.

    Examples
    --------
    >>> import dask.array as da
    >>> import dask_awkward as dak
    >>> x = da.ones(1000, chunks=250)
    >>> y = dak.from_dask_array(x)
    >>> y
    dask.awkward<from-dask-array, npartitions=4>

    """

    from dask.blockwise import blockwise as dask_blockwise

    token = tokenize(array)
    name = f"from-dask-array-{token}"
    meta = typetracer_array(ak.from_numpy(array._meta))
    pairs = (array.name, "i")
    numblocks = {array.name: array.numblocks}
    layer = dask_blockwise(
        ak.from_numpy,
        name,
        "i",
        *pairs,
        numblocks=numblocks,
        concatenate=True,
    )
    layer = AwkwardBlockwiseLayer.from_blockwise(layer)
    hlg = HighLevelGraph.from_collections(name, layer, dependencies=[array])
    if np.any(np.isnan(array.chunks)):
        return new_array_object(
            hlg, name, npartitions=array.npartitions, meta=meta, behavior=behavior
        )
    else:
        divs = (0, *np.cumsum(array.chunks))
        return new_array_object(hlg, name, divisions=divs, meta=meta, behavior=behavior)


def to_dataframe(
    array: Array,
    optimize_graph: bool = True,
    **kwargs: Any,
) -> DaskDataFrame:
    """Convert :class:`dask_awkward.Array` collection to :class:`~dask.dataframe.DataFrame`.

    Parameters
    ----------
    array : dask_awkward.Array
        Array collection to be converted.
    optimize_graph : bool
        If ``True``, optimize the Array collection task graph before
        converting to DataFrame collection.
    **kwargs : Any
        Additional arguments passed to :func:`ak.to_dataframe`.

    Returns
    -------
    dask.dataframe.DataFrame
        Resulting DataFrame collection.

    """
    import dask
    from dask.dataframe.core import DataFrame as DaskDataFrame
    from dask.dataframe.core import new_dd_object

    if optimize_graph:
        (array,) = dask.optimize(array)
    intermediate = map_partitions(
        ak.to_dataframe,
        array,
        meta=empty_typetracer(),
        label="to-dataframe",
        **kwargs,
    )
    meta = ak.to_dataframe(length_zero_if_typetracer(array._meta), **kwargs)
    return cast(
        DaskDataFrame,
        new_dd_object(
            intermediate.dask,
            intermediate.name,
            meta,
            intermediate.divisions,
        ),
    )


class PackedArgCallable:
    """Wrap a callable such that packed arguments can be unrolled.

    Inspired by dask.dataframe.io.io._PackedArgCallable.

    """

    def __init__(
        self,
        func: Callable,
        args: tuple[Any, ...] | None = None,
        kwargs: dict[str, Any] | None = None,
        packed: bool = False,
    ):
        self.func = func
        self.args = args
        self.kwargs = kwargs
        self.packed = packed

    def __call__(self, packed_arg):
        if not self.packed:
            packed_arg = (packed_arg,)
        return self.func(
            *packed_arg,
            *(self.args or []),
            **(self.kwargs or {}),
        )


def return_empty_on_raise(
    fn: Callable,
    allowed_exceptions: tuple[type[BaseException], ...],
    backend: BackendT,
) -> Callable:
    @functools.wraps(fn)
    def wrapped(*args, **kwargs):
        try:
            return fn(*args, **kwargs)
        except allowed_exceptions as err:
            logmsg = (
                "%s call failed with args %s and kwargs %s; empty array returned. %s"
                % (
                    str(fn),
                    str(args),
                    str(kwargs),
                    str(err),
                )
            )
            logger.info(logmsg)
            return fn.mock_empty(backend)

    return wrapped


def from_map(
    func: Callable,
    *iterables: Iterable,
    args: tuple[Any, ...] | None = None,
    label: str | None = None,
    token: str | None = None,
    divisions: tuple[int, ...] | tuple[None, ...] | None = None,
    meta: ak.Array | None = None,
    empty_on_raise: tuple[type[BaseException], ...] | None = None,
    empty_backend: BackendT | None = None,
    **kwargs: Any,
) -> Array:
    """Create an Array collection from a custom mapping.

    Parameters
    ----------
    func : Callable
        Function used to create each partition.
    *iterables : Iterable
        Iterable objects to map to each output partition. All
        iterables must be the same length. This length determines the
        number of partitions in the output collection (only one
        element of each iterable will be passed to `func` for each
        partition).
    label : str, optional
        String to use as the function-name label in the output
        collection-key names.
    token : str, optional
        String to use as the "token" in the output collection-key names.
    divisions : tuple[int, ...] | tuple[None, ...], optional
        Partition boundaries (if known).
    meta : Array, optional
        Collection metadata array, if known (the awkward-array type
        tracer)
    empty_on_raise : tuple[type[BaseException], ...], optional
        Set of exceptions that can be caught to return an empty array
        at compute time if file IO raises.
    empty_backend : str,
        The backend for the empty array resulting from a failed read
        when `empty_on_raise` is defined.
    **kwargs : Any
        Keyword arguments passed to `func`.

    Returns
    -------
    Array
        Array collection.

    """

    if not callable(func):
        raise ValueError("`func` argument must be `callable`")
    lengths = set()
    iters: list[Iterable] = list(iterables)
    for i, iterable in enumerate(iters):
        if not isinstance(iterable, Iterable):
            raise ValueError(
                f"All elements of `iterables` must be Iterable, got {type(iterable)}"
            )
        try:
            lengths.add(len(iterable))  # type: ignore
        except (AttributeError, TypeError):
            iters[i] = list(iterable)
            lengths.add(len(iters[i]))  # type: ignore
    if len(lengths) == 0:
        raise ValueError("`from_map` requires at least one Iterable input")
    elif len(lengths) > 1:
        raise ValueError("All `iterables` must have the same length")
    if lengths == {0}:
        raise ValueError("All `iterables` must have a non-zero length")

    # Check for `produces_tasks` and `creation_info`
    produces_tasks = kwargs.pop("produces_tasks", False)
    # creation_info = kwargs.pop("creation_info", None)

    if produces_tasks or len(iters) == 1:
        if len(iters) > 1:
            # Tasks are not detected correctly when they are "packed"
            # within an outer list/tuple
            raise ValueError(
                "Multiple iterables not supported when produces_tasks=True"
            )
        inputs = list(iters[0])
        packed = False
    else:
        # Structure inputs such that the tuple of arguments pair each 0th,
        # 1st, 2nd, ... elements together; for example:
        # from_map(f, [1, 2, 3], [4, 5, 6]) --> [f(1, 4), f(2, 5), f(3, 6)]
        inputs = list(zip(*iters))
        packed = True

    # Define collection name
    label = label or funcname(func)
    token = token or tokenize(func, iters, meta, **kwargs)
    name = f"{label}-{token}"

    # Define io_func

    # FIXME: projection etc.
    if packed or args or kwargs:
        func = PackedArgCallable(
            func,
            args=args,
            kwargs=kwargs,
            packed=packed,
        )

    # Special `io_func` implementations can implement mocking and optionally
    # support buffer projection.
    if io_func_implements_mocking(func):
        io_func = func
        array_meta = cast(ImplementsMocking, func).mock()
    # If we know the meta, we can spoof mocking
    elif meta is not None:
        io_func = IOFunctionWithMocking(meta, func)
        array_meta = meta
    # Without `meta`, the meta will be computed by executing the graph
    else:
        io_func = func
        array_meta = None

    if (empty_on_raise and not empty_backend) or (empty_backend and not empty_on_raise):
        raise ValueError("empty_on_raise and empty_backend must be used together.")

    if empty_on_raise and empty_backend:
        if not io_func_implements_mock_empty(io_func):
            raise ValueError("io_func must implement mock_empty method.")
        io_func = return_empty_on_raise(
            io_func,
            allowed_exceptions=empty_on_raise,
            backend=empty_backend,
        )

    dsk = AwkwardInputLayer(name=name, inputs=inputs, io_func=io_func)

    hlg = HighLevelGraph.from_collections(name, dsk)
    if divisions is not None:
        result = new_array_object(hlg, name, meta=array_meta, divisions=divisions)
    else:
        result = new_array_object(hlg, name, meta=array_meta, npartitions=len(inputs))

    return result


@dataclass
class _BytesReadingInstructions:
    fs: AbstractFileSystem
    path: str
    compression: str | None
    offset: int | None
    length: int | None
    delimiter: bytes

    def expand(self):
        return (
            self.fs,
            self.path,
            self.compression,
            self.offset,
            self.length,
            self.delimiter,
        )


def _bytes_with_sample(
    fs: AbstractFileSystem,
    paths: list[str],
    compression: str | None,
    delimiter: bytes,
    not_zero: bool,
    blocksize: str | int | None,
    sample: str | int | bool,
) -> tuple[list[list[_BytesReadingInstructions]], bytes]:
    """Generate instructions for reading bytes from paths in a filesystem.

    This function is for internal use in from_json and from_text; we
    create a set of instructions to lazily read bytes from files on
    disk.

    Parameters
    ----------
    fs : AbstractFileSystem
        Filesystem where data lives.
    paths : list[str]
        Path to the data.
    compression : str, optional
        Compression of the data.
    delimiter : bytes, optional
        Delimiter to create chunks on
    not_zero : bool
        If ``True`` skip forward 1 byte when seeking for the first
        delimiter (dropping header).
    blocksize : str | int
        Size for each chunk of bytes.
    sample : str | int | bool
        Size of sample to eagerly read and return (if False return
        ``b""``).

    Returns
    -------
    list[list[_BytesReadingInstructions]]
        list of lists of instructions (outer list of paths, inner list
        for chunks of the path).
    bytes
        Sample bytes.

    """

    if blocksize is not None:
        if isinstance(blocksize, str):
            blocksize = parse_bytes(blocksize)
        if not is_integer(blocksize):
            raise TypeError("blocksize must be an integer")
        blocksize = int(blocksize)

    if compression == "infer":
        compression = infer_compression(paths[0])

    if blocksize is None:
        offsets = [[0]] * len(paths)
        lengths: list = [[None]] * len(paths)
    else:
        offsets = []
        lengths = []
        for path in paths:
            if compression is not None:
                raise ValueError(
                    "Cannot do chunked reads on compressed files. "
                    "To read, set blocksize=None"
                )
            size = fs.info(path)["size"]
            if size is None:
                raise ValueError(
                    "Backing filesystem couldn't determine file size, cannot "
                    "do chunked reads. To read, set blocksize=None."
                )

            elif size == 0:
                # skip empty
                offsets.append([])
                lengths.append([])
            else:
                # shrink blocksize to give same number of parts
                if size % blocksize and size > blocksize:
                    blocksize1 = size / (size // blocksize)
                else:
                    blocksize1 = blocksize
                place = 0
                off = [0]
                length = []

                # figure out offsets, spreading around spare bytes
                while size - place > (blocksize1 * 2) - 1:
                    place += blocksize1
                    off.append(int(place))
                    length.append(off[-1] - off[-2])
                length.append(size - off[-1])

                if not_zero:
                    off[0] = 1
                    length[0] -= 1
                offsets.append(off)
                lengths.append(length)

    out = []
    for path, offset, length in zip(paths, offsets, lengths):
        values = [
            _BytesReadingInstructions(
                fs,
                path,
                compression,
                offs,
                leng,
                delimiter,
            )
            for offs, leng in zip(offset, length)
        ]
        out.append(values)

    sample_bytes = b""
    if sample:
        sample_size = parse_bytes(sample) if isinstance(sample, str) else sample
        with fs.open(paths[0], compression=compression) as f:
            # read block without seek (because we start at zero)
            sample_buff = f.read(sample_size)
            while True:
                new = f.read(sample_size)
                if not new:
                    break
                if delimiter in new:
                    sample_buff = sample_buff + new.split(delimiter, 1)[0] + delimiter
                    break
                sample_buff = sample_buff + new
            sample_bytes = sample_buff

        rfind = sample_bytes.rfind(delimiter)
        if rfind > 0:
            sample_bytes = sample_bytes[:rfind]

    return out, sample_bytes<|MERGE_RESOLUTION|>--- conflicted
+++ resolved
@@ -124,13 +124,9 @@
         return ak.Array(x, behavior=self.behavior, attrs=self.attrs)
 
 
-<<<<<<< HEAD
 def from_lists(
     source: list, behavior: dict | None = None, attrs: dict | None = None
 ) -> Array:
-=======
-def from_lists(source: list) -> Array:
->>>>>>> 9d3433df
     """Create an Array collection from a list of lists.
 
     Parameters
@@ -159,11 +155,7 @@
     lists = list(source)
     divs = (0, *np.cumsum(list(map(len, lists))))
     return from_map(
-<<<<<<< HEAD
         _FromListsFn(behavior=behavior, attrs=attrs),
-=======
-        _FromListsFn(),
->>>>>>> 9d3433df
         lists,
         meta=typetracer_array(ak.Array(lists[0], attrs=attrs, behavior=behavior)),
         divisions=divs,
