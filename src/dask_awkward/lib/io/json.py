from __future__ import annotations

import abc
import math
import warnings
from typing import TYPE_CHECKING, Any

try:
    import ujson as json
except ImportError:
    import json  # type: ignore[no-redef]

import awkward as ak
from dask.base import tokenize
from dask.blockwise import BlockIndex
from dask.bytes.core import read_bytes
from dask.core import flatten
from dask.highlevelgraph import HighLevelGraph
from dask.utils import parse_bytes
from fsspec.core import get_fs_token_paths, url_to_fs
from fsspec.utils import infer_compression

from dask_awkward.lib.core import (
    map_partitions,
    new_array_object,
    new_scalar_object,
    typetracer_array,
)
from dask_awkward.lib.io.io import from_map

if TYPE_CHECKING:
    from fsspec.spec import AbstractFileSystem

    from dask_awkward.lib.core import Array, Scalar


__all__ = ("from_json", "to_json")


class _FromJsonFn:
    def __init__(
        self,
        *args: Any,
        storage: AbstractFileSystem,
        compression: str | None = None,
        schema: dict | None = None,
        **kwargs: Any,
    ) -> None:
        self.compression = compression
        self.storage = storage
        self.schema = schema
        self.args = args
        self.kwargs = kwargs

    @abc.abstractmethod
    def __call__(self, source: Any) -> ak.Array:
        ...


class _FromJsonLineDelimitedFn(_FromJsonFn):
    def __init__(
        self,
        *args: Any,
        storage: AbstractFileSystem,
        compression: str | None = None,
        schema: dict | None = None,
        **kwargs: Any,
    ) -> None:
        super().__init__(
            *args,
            storage=storage,
            compression=compression,
            schema=schema,
            **kwargs,
        )

    def __call__(self, source: str) -> ak.Array:
        with self.storage.open(source, mode="rt", compression=self.compression) as f:
            return ak.from_json(f.read(), line_delimited=True, schema=self.schema)

    def project_columns(self, columns):
        schema = self.schema

        # TODO: do something with columns to redefine schema...

        return _FromJsonLineDelimitedFn(
            schema=schema,
            storage=self.storage,
            compression=self.compression,
        )


class _FromJsonSingleObjInFileFn(_FromJsonFn):
    def __init__(
        self,
        *args: Any,
        storage: AbstractFileSystem,
        schema: dict | None = None,
        compression: str | None = None,
        **kwargs: Any,
    ) -> None:
        super().__init__(
            *args,
            storage=storage,
            compression=compression,
            schema=schema,
            **kwargs,
        )

    def __call__(self, source: str) -> ak.Array:
        with self.storage.open(source, mode="rb", compression=self.compression) as f:
            return ak.from_json(f, schema=self.schema, **self.kwargs)


class _FromJsonBytesFn:
    def __init__(self, schema: dict | None = None) -> None:
        self.schema = schema

    def __call__(self, source: bytes) -> ak.Array:
        return ak.from_json(source, line_delimited=True, schema=self.schema)


def derive_json_meta(
    storage: AbstractFileSystem,
    source: str,
    schema: dict | None = None,
    compression: str | None = "infer",
    sample_rows: int = 5,
    bytechunks: str | int = "16 KiB",
    force_by_lines: bool = False,
    one_obj_per_file: bool = False,
) -> ak.Array:
    if compression == "infer":
        compression = infer_compression(source)

    bytechunks = parse_bytes(bytechunks)

    if one_obj_per_file:
        fn = _FromJsonSingleObjInFileFn(
            storage=storage,
            compression=compression,
            schema=schema,
        )
        return typetracer_array(fn(source))

    # when the data is uncompressed we read `bytechunks` number of
    # bytes then split on a newline bytes, and use the first
    # `sample_rows` number of lines.
    if compression is None and not force_by_lines:
        try:
            bytes = storage.cat(source, start=0, end=bytechunks)
            lines = [json.loads(ln) for ln in bytes.split(b"\n")[:sample_rows]]
            return typetracer_array(ak.from_iter(lines))
        except ValueError:
            # we'll get a ValueError if we can't decode the JSON from
            # the bytes that we grabbed.
            warnings.warn(
                f"Couldn't determine metadata from reading first {bytechunks} "
                f"of the dataset; will read the first {sample_rows} instead. "
                "Try increasing the value of `bytechunks` or decreasing `sample_rows` "
                "to remove this warning."
            )

    # for compressed data (or if explicitly asked for with
    # force_by_lines set to True) we read the first `sample_rows`
    # number of rows after opening the compressed file.
    with storage.open(source, mode="rt", compression=compression) as f:
        lines = []
        for i, line in enumerate(f):
            lines.append(json.loads(line))
            if i >= sample_rows:
                break
        return typetracer_array(ak.from_iter(lines))


def _from_json_files(
    *,
    urlpath: str | list[str],
    schema: dict | None = None,
    one_obj_per_file: bool = False,
    compression: str | None = "infer",
    meta: ak.Array | None = None,
    behavior: dict | None = None,
    derive_meta_kwargs: dict[str, Any] | None = None,
    storage_options: dict[str, Any] | None = None,
) -> Array:
    fs, fstoken, urlpaths = get_fs_token_paths(
        urlpath,
        mode="rb",
        storage_options=storage_options,
    )
    if meta is None:
        meta_read_kwargs = derive_meta_kwargs or {}
        meta = derive_json_meta(
            fs,
            urlpaths[0],
            schema=schema,
            one_obj_per_file=one_obj_per_file,
            **meta_read_kwargs,
        )

    token = tokenize(fstoken, one_obj_per_file, compression, meta)

    if compression == "infer":
        compression = infer_compression(urlpaths[0])

    if one_obj_per_file:
        f: _FromJsonFn = _FromJsonSingleObjInFileFn(
            storage=fs,
            compression=compression,
            schema=schema,
        )
    else:
        f = _FromJsonLineDelimitedFn(
            storage=fs,
            compression=compression,
            schema=schema,
        )

    return from_map(
        f, urlpaths, label="from-json", token=token, meta=meta, behavior=behavior
    )


def _from_json_bytes(
    *,
    urlpath: str | list[str],
    schema: dict | None,
    blocksize: int | str,
    delimiter: Any,
    meta: ak.Array | None,
    behavior: dict | None,
    storage_options: dict[str, Any] | None,
) -> Array:
    token = tokenize(urlpath, delimiter, blocksize, meta)
    name = f"from-json-{token}"
    storage_options = storage_options or {}
    _, bytechunks = read_bytes(
        urlpath,
        delimiter=delimiter,
        blocksize=blocksize,
        sample="0",
        **storage_options,
    )
    flat_chunks = list(flatten(bytechunks))
    f = _FromJsonBytesFn(schema=schema)
    dsk = {
        (name, i): (f, delayed_chunk.key) for i, delayed_chunk in enumerate(flat_chunks)
    }
    deps = flat_chunks
    n = len(deps)

    # doesn't work because flat_chunks elements are remaining delayed objects.
    # return from_map(
    #     _from_json_bytes,
    #     flat_chunks,
    #     label="from-json",
    #     token=token,
    #     produces_tasks=True,
    #     deps=flat_chunks,
    # )

    hlg = HighLevelGraph.from_collections(name, dsk, dependencies=deps)
    return new_array_object(hlg, name, meta=meta, behavior=behavior, npartitions=n)


def from_json(
    urlpath: str | list[str],
    schema: dict | None = None,
    # nan_string: str | None = None,
    # posinf_string: str | None = None,
    # neginf_string: str | None = None,
    # complex_record_fields: tuple[str, str] | None = None,
    # buffersize: int = 65536,
    # initial: int = 1024,
    # resize: float = 1.5,
    highlevel: bool = True,
    *,
    blocksize: int | str | None = None,
    delimiter: bytes | None = None,
    one_obj_per_file: bool = False,
    compression: str | None = "infer",
    meta: ak.Array | None = None,
    behavior: dict | None = None,
    derive_meta_kwargs: dict[str, Any] | None = None,
    storage_options: dict[str, Any] | None = None,
) -> Array:
    """Create an Awkward Array collection from JSON data.

    There are three styles supported for reading JSON data:

    1. Line delimited style: file(s) with one JSON object per line.
       The function argument defaults are setup to handle this style.
       This method assumes newline characters are not embedded in JSON
       values.
    2. Single JSON object per file (this requires `one_obj_per_file`
       to be set to ``True``. These objects *must* be arrays.
    3. Reading some number of bytes at a time. If at least one of
       `blocksize` or `delimiter` are defined, Dask's
       :py:func:`~dask.bytes.read_bytes` function will be used to
       lazily read bytes (`blocksize` bytes per partition) and split
       on `delimiter`). This method assumes line delimited JSON
       without newline characters embedded in JSON values.

    Parameters
    ----------
    urlpath : str | list[str]
        The source of the JSON dataset.
    blocksize : int | str, optional
        If defined, each partition will be created from a block of
        JSON bytes of this size. If `delimiter` is defined (not
        ``None``) but this value remains ``None``, a default value of
        ``128 MiB`` will be used.
    delimiter : bytes, optional
        If defined (not ``None``), this will be the byte(s) to split
        on when reading `blocksizes`. If this is ``None`` but
        `blocksize` is defined (not ``None``), the default byte
        charater will be the newline (``b"\\n"``).
    one_obj_per_file : bool
        If ``True`` each file will be considered a single JSON object.
    compression : str, optional
        Compression of the files in the dataset.
    meta : Any, optional
        The metadata for the collection. If ``None`` (the default),
        them metadata will be determined by scanning the beginning of
        the dataset.
    derive_meta_kwargs : dict[str, Any], optional
        Dictionary of arguments to be passed to `derive_json_meta` for
        determining the collection metadata if `meta` is ``None``.
    storage_options : dict[str, Any], optional
        Storage options passed to fsspec.

    Returns
    -------
    Array
        The resulting Dask Awkward Array collection.

    Examples
    --------
    One partition per file:

    >>> import dask_awkard as dak
    >>> a = dak.from_json("dataset*.json")

    One partition ber 200 MB of JSON data:

    >>> a = dak.from_json("dataset*.json", blocksize="200 MB")

    Same as previous call (explicit definition of the delimiter):

    >>> a = dak.from_json(
    ...     "dataset*.json", blocksize="200 MB", delimiter=b"\\n",
    ... )

    """

    if not highlevel:
        raise ValueError("dask-awkward only supports highlevel awkward Arrays.")

    # allow either blocksize or delimieter being not-None to trigger
    # line deliminated JSON reading.
    if blocksize is not None and delimiter is None:
        delimiter = b"\n"
    elif blocksize is None and delimiter == b"\n":
        blocksize = "128 MiB"

    # if delimiter is None and blocksize is None we are expecting to
    # read a single file or a list of files. The list of files are
    # expected to be line delimited (one JSON object per line)
    if delimiter is None and blocksize is None:
        return _from_json_files(
            urlpath=urlpath,
            schema=schema,
            one_obj_per_file=one_obj_per_file,
            compression=compression,
            meta=meta,
            behavior=behavior,
            derive_meta_kwargs=derive_meta_kwargs,
            storage_options=storage_options,
        )

    # if a `delimiter` and `blocksize` are defined we use Dask's
    # `read_bytes` function to get delayed chunks of bytes.
    elif delimiter is not None and blocksize is not None:
        return _from_json_bytes(
            urlpath=urlpath,
            schema=schema,
            delimiter=delimiter,
            blocksize=blocksize,
            meta=meta,
            behavior=behavior,
            storage_options=storage_options,
        )

    # otherwise the arguments are bad
    else:
        raise TypeError("Incompatible combination of arguments.")  # pragma: no cover


class _ToJsonFn:
    def __init__(
        self,
        fs: AbstractFileSystem,
        path: str,
        npartitions: int,
        compression: str | None,
        **kwargs: Any,
    ) -> None:
        self.fs = fs
        self.path = path
        if not self.fs.exists(path):
            self.fs.mkdir(path)
        self.zfill = math.ceil(math.log(npartitions, 10))
        self.kwargs = kwargs
        self.compression = compression
        if self.compression == "infer":
            self.compression = infer_compression(self.path)

    def __call__(self, array: ak.Array, block_index: tuple[int]) -> None:
        part = str(block_index[0]).zfill(self.zfill)
        filename = f"part{part}.json"
        if self.compression is not None and self.compression != "infer":
            compression = "gz" if self.compression == "gzip" else self.compression
            filename = f"{filename}.{compression}"

        thispath = self.fs.sep.join([self.path, filename])
        with self.fs.open(thispath, mode="wt", compression=self.compression) as f:
            ak.to_json(array, f, line_delimited=True, **self.kwargs)

        return None


def to_json(
    array: Array,
    path: str,
    storage_options: dict[str, Any] | None = None,
    compute: bool = False,
    compression: str | None = None,
    **kwargs: Any,
) -> Scalar:
<<<<<<< HEAD
    """Write data to line delimited JSON.

    Parameters
    ----------
    array : Array
        dask-awkward Array collection to write to disk.
    path : str
         Root directory of location to write to.
    storage_options : dict[str, Any], optional
        filesystem-spec storage options.
    compute : bool
        If ``True`` immediately compute this collection.
    compression : str, optional
        filesystem-spec compression algorithm to use.
    **kwargs : Any
        Additional arguments passed to ``ak.to_json``

    Returns
    -------
    None or dask_awkward.Scalar
        Scalar which provides a lazy compute if `compute` is
        ``False``, or ``None`` if `compute` is ``True``.

    """
=======
    """Write data to line delimited JSON."""
>>>>>>> cd3020c1
    storage_options = storage_options or {}
    fs, _ = url_to_fs(path, **storage_options)
    nparts = array.npartitions
    map_res = map_partitions(
        _ToJsonFn(
            fs,
            path,
            npartitions=nparts,
            compression=compression,
            **kwargs,
        ),
        array,
        BlockIndex((nparts,)),
        label="to-json-on-block",
        meta=array._meta,
    )
    map_res.dask.layers[map_res.name].annotations = {"ak_output": True}
    name = f"to-json-{tokenize(array, path)}"
    dsk = {(name, 0): (lambda *_: None, map_res.__dask_keys__())}
    graph = HighLevelGraph.from_collections(name, dsk, dependencies=(map_res,))
    res = new_scalar_object(graph, name=name, meta=None)
    if compute:
        res.compute()
    return res


def layout_to_jsonschema(layout, input=None):
    """Convert awkward array Layout to a JSON Schema dictionary."""
    if input is None:
        input = {"type": "object", "properties": {}}
    if layout.is_RecordType:
        input["type"] = "object"
        input["properties"] = {}
        for field in layout.fields:
            input["properties"][field] = {"type": None}
            layout_to_jsonschema(layout[field], input["properties"][field])
    elif layout.is_ListType:
        input["type"] = "array"
        input["items"] = {}
        layout_to_jsonschema(layout.content, input["items"])
    elif layout.dtype.kind == "i":
        input["type"] = "integer"
    elif layout.dtype.kind == "f":
        input["type"] = "number"
    elif layout.dtype.kind.lower() in "uso":
        input["type"] = "string"
    return input


def form_to_jsonschema(form, input=None):
    """Convert awkward array Layout to a JSON Schema dictionary."""
    if input is None:
        input = {"type": "object", "properties": {}}
    if form.is_RecordType:
        input["type"] = "object"
        input["properties"] = {}
        for field, content in zip(form.fields, form.contents):
            input["properties"][field] = {"type": None}
            form_to_jsonschema(content, input["properties"][field])
    elif form.parameters.get("__array__") == "string":
        input["type"] = "string"
    elif form.is_ListType:
        input["type"] = "array"
        input["items"] = {}
        form_to_jsonschema(form.content, input["items"])
    elif "int" in form.type.primitive:
        input["type"] = "integer"
    elif "float" in form.type.primitive:
        input["type"] = "number"
    elif hasattr(form, "content"):
        form_to_jsonschema(form.content, input)
    else:
        raise ValueError
    return input


def form_to_dict(form):
    """Convert awkward array Layout to a JSON Schema dictionary."""
    if form.is_RecordType:
        out = {}
        for field, content in zip(form.fields, form.contents):
            out[field] = form_to_dict(content)
        return out
    elif form.parameters.get("__array__") == "string":
        return "string"
    elif form.is_ListType:
        return [form_to_dict(form.content)]
    elif hasattr(form, "content"):
        return form_to_dict(form.content)
    else:
        return form.type.primitive


def ak_schema_repr(arr):
    import yaml

    return yaml.dump(arr.layout.form)


def _read_beginning_compressed(
    storage: AbstractFileSystem,
    source: str,
    compression: str | None,
    n_lines: int = 5,
) -> ak.Array:
    lines = []
    with storage.open(source, mode="rt", compression=compression) as f:
        for i, line in enumerate(f):
            if i >= n_lines:
                break
            lines.append(ak.from_json(line))
        return ak.from_iter(lines)


def _read_beginning_uncompressed(
    storage: AbstractFileSystem,
    source: str,
    numbytes: int = 16384,
) -> ak.Array:
    bytes = storage.cat(source, start=0, end=numbytes)
    array = ak.concatenate([ak.from_json(line) for line in bytes.split(b"\n")[:-1]])
    return array<|MERGE_RESOLUTION|>--- conflicted
+++ resolved
@@ -438,7 +438,6 @@
     compression: str | None = None,
     **kwargs: Any,
 ) -> Scalar:
-<<<<<<< HEAD
     """Write data to line delimited JSON.
 
     Parameters
@@ -463,9 +462,6 @@
         ``False``, or ``None`` if `compute` is ``True``.
 
     """
-=======
-    """Write data to line delimited JSON."""
->>>>>>> cd3020c1
     storage_options = storage_options or {}
     fs, _ = url_to_fs(path, **storage_options)
     nparts = array.npartitions
