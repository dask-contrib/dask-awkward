--- conflicted
+++ resolved
@@ -42,13 +42,8 @@
         listsep: str = "list.item",
         unnamed_root: bool = False,
         original_form: Form | None = None,
-<<<<<<< HEAD
-        behavior: dict | None = None,
-        attrs: dict | None = None,
-=======
         behavior: Mapping | None = None,
         attrs: Mapping[str, Any] | None = None,
->>>>>>> e094ac11
         **kwargs: Any,
     ) -> None:
         self.fs = fs
@@ -125,14 +120,9 @@
             subrg=[None],
             subform=self.form,
             highlevel=False,
-            attrs=None,
-            behavior=None,
             fs=self.fs,
-<<<<<<< HEAD
             behavior=self.behavior,
             attrs=self.attrs,
-=======
->>>>>>> e094ac11
             **self.kwargs,
         )
         return ak.Array(
@@ -188,14 +178,9 @@
             subrg=subrg,
             subform=self.form,
             highlevel=False,
-            attrs=None,
-            behavior=None,
             fs=self.fs,
-<<<<<<< HEAD
             behavior=self.behavior,
             attrs=self.attrs,
-=======
->>>>>>> e094ac11
             **self.kwargs,
         )
         return ak.Array(
