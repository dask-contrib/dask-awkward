--- conflicted
+++ resolved
@@ -5,12 +5,7 @@
 import logging
 import math
 import operator
-<<<<<<< HEAD
-from typing import TYPE_CHECKING, Any, Literal, overload
-=======
-from collections.abc import Sequence
-from typing import Any, Literal
->>>>>>> 59813376
+from typing import TYPE_CHECKING, Any, Literal
 
 import awkward as ak
 import awkward.operations.ak_from_parquet as ak_from_parquet
