--- conflicted
+++ resolved
@@ -57,10 +57,5 @@
         return arr.map_partitions(lambda x: x[::factor], meta=arr._meta)
     else:
         return arr.map_partitions(
-<<<<<<< HEAD
             lambda x: x[_random_boolean_like(x, probability)], meta=arr._meta
-=======
-            lambda x: x[np.random.random(len(x)) < probability],  # type: ignore
-            meta=arr._meta,
->>>>>>> 59813376
         )