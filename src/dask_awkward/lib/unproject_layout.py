--- conflicted
+++ resolved
@@ -3,7 +3,6 @@
 import math
 
 import awkward as ak
-import dask.config
 import numpy as np
 from awkward.contents import (
     BitMaskedArray,
@@ -375,12 +374,6 @@
         raise AssertionError(f"unexpected combination: {type(form)} and {type(layout)}")
 
 
-<<<<<<< HEAD
-def unproject_layout(form: Form, layout: Content) -> Content:
-    if dask.config.get("awkward.optimization.enabled", False) and form is not None:
-        return _unproject_layout(form, layout, layout.length, layout.backend)
-    return layout
-=======
 def unproject_layout(form: Form | None, layout: Content) -> Content:
     """Rehydrate a layout to include all parts of an original form.
 
@@ -410,5 +403,4 @@
     """
     if form is None:
         return layout
-    return _unproject_layout(form, layout, layout.length, layout.backend)
->>>>>>> e5ebb2a0
+    return _unproject_layout(form, layout, layout.length, layout.backend)