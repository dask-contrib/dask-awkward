--- conflicted
+++ resolved
@@ -1260,32 +1260,6 @@
         if method != "__call__":
             raise RuntimeError("Array ufunc supports only method == '__call__'")
 
-<<<<<<< HEAD
-        new_meta = None
-
-        # divisions need to be compat. (identical for now?)
-
-        inputs_meta = []
-        for inp in inputs:
-            # if input is a Dask Awkward Array collection, grab it's meta
-            if isinstance(inp, Array):
-                inputs_meta.append(inp._meta)
-            # if input is a concrete Awkward Array, grab it's typetracer
-            elif isinstance(inp, ak.Array):
-                inputs_meta.append(typetracer_array(inp))
-            # otherwise pass along
-            else:
-                inputs_meta.append(inp)
-
-        # compute new meta from inputs
-        new_meta = ufunc(*inputs_meta)
-
-        dak_arrays = tuple(a for a in inputs if isinstance(a, Array))
-        if partition_compatibility(*dak_arrays) == PartitionCompatibility.NO:
-            raise IncompatiblePartitions(ufunc.__name__, *dak_arrays)
-
-=======
->>>>>>> a677760a
         return map_partitions(
             ufunc,
             *inputs,
