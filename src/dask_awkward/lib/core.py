from __future__ import annotations

import inspect
import keyword
import logging
import math
import operator
import sys
import warnings
from collections.abc import Callable, Hashable, Mapping, Sequence
from enum import IntEnum
from functools import cached_property, partial, wraps
from numbers import Number
from typing import TYPE_CHECKING, Any, Literal, TypeVar, Union, overload

import awkward as ak
import dask.config
import numpy as np
from awkward._do import remove_structure as ak_do_remove_structure
from awkward.highlevel import NDArrayOperatorsMixin, _dir_pattern
from awkward.typetracer import (
    MaybeNone,
    OneOf,
    TypeTracerArray,
    create_unknown_scalar,
    is_unknown_scalar,
)
<<<<<<< HEAD
from awkward.highlevel import NDArrayOperatorsMixin, _dir_pattern
from awkward.typetracer import create_unknown_scalar
=======
>>>>>>> e094ac11
from dask.base import (
    DaskMethodsMixin,
    dont_optimize,
    is_dask_collection,
    tokenize,
    unpack_collections,
)
from dask.blockwise import BlockwiseDep
from dask.blockwise import blockwise as dask_blockwise
from dask.context import globalmethod
from dask.delayed import Delayed
from dask.highlevelgraph import HighLevelGraph
from dask.threaded import get as threaded_get
from dask.utils import IndexCallable
from dask.utils import OperatorMethodMixin as DaskOperatorMethodMixin
from dask.utils import funcname, is_arraylike, key_split

from dask_awkward.layers import AwkwardBlockwiseLayer, AwkwardMaterializedLayer
from dask_awkward.lib.optimize import all_optimizations
from dask_awkward.utils import (
    DaskAwkwardNotImplemented,
    IncompatiblePartitions,
    first,
    hyphenize,
    is_empty_slice,
)

if TYPE_CHECKING:
    from awkward.contents.content import Content
    from awkward.forms.form import Form
    from awkward.types.arraytype import ArrayType
    from awkward.types.type import Type
    from dask.array.core import Array as DaskArray
    from dask.bag.core import Bag as DaskBag
    from dask.typing import Graph, Key, NestedKeys, PostComputeCallable
    from numpy.typing import DTypeLike


T = TypeVar("T")


log = logging.getLogger(__name__)


class Scalar(DaskMethodsMixin, DaskOperatorMethodMixin):
    """Single partition Dask collection representing a lazy Scalar.

    The class constructor is not intended for users. Instances of this
    class will be results from awkward operations.

    Within dask-awkward the ``new_scalar_object`` and
    ``new_known_scalar`` factory functions are used for creating new
    instances.

    """

    def __init__(
        self,
        dsk: HighLevelGraph,
        name: str,
        meta: Any | None = None,
        dtype: DTypeLike | None = None,
        known_value: Any | None = None,
    ) -> None:
        if not isinstance(dsk, HighLevelGraph):
            dsk = HighLevelGraph.from_collections(name, dsk, dependencies=())  # type: ignore
        self._dask: HighLevelGraph = dsk
        self._name: str = name
        if meta is not None and dtype is None:
            self._meta = self._check_meta(meta)
            self._dtype = np.dtype(self._meta.type.content.primitive)
        elif meta is None and dtype is not None:
            self._meta = ak.Array(create_unknown_scalar(dtype))
            self._dtype = dtype  # type: ignore
        else:
            ValueError("One (and only one) of dtype or meta can be defined.")
        self._known_value: Any | None = known_value

    def __dask_graph__(self) -> Graph:
        return self._dask

    def __dask_keys__(self) -> NestedKeys:
        return [self.key]

    def __dask_layers__(self) -> Sequence[str]:
        return (self.name,)

    def __dask_tokenize__(self) -> Hashable:
        return self.name

    __dask_optimize__ = globalmethod(
        all_optimizations, key="awkward_scalar_optimize", falsey=dont_optimize
    )

    __dask_scheduler__ = staticmethod(threaded_get)

    def __dask_postcompute__(self) -> tuple[PostComputeCallable, tuple]:
        return first, ()

    def __dask_postpersist__(self):
        return self._rebuild, ()

    def _rebuild(self, dsk, *, rename=None):
        name = self._name
        if rename:
            raise ValueError("rename= unsupported in dask-awkward")
        return type(self)(dsk, name, self._meta, self.known_value)

    def __reduce__(self):
        return (Scalar, (self.dask, self.name, None, self.dtype, self.known_value))

    @property
    def dask(self) -> HighLevelGraph:
        return self._dask

    @property
    def name(self) -> str:
        return self._name

    @property
    def key(self) -> Key:
        return (self._name, 0)

<<<<<<< HEAD
    def _check_meta(self, m):
        if isinstance(m, MaybeNone):
            return ak.Array(m.content)
=======
    def _check_meta(self, m: Any) -> Any | None:
        if m is None:
            return m
        elif isinstance(m, (MaybeNone, OneOf)) or is_unknown_scalar(m):
            return m
>>>>>>> e094ac11
        elif isinstance(m, ak.Array) and len(m) == 1:
            return m
        elif isinstance(m, OneOf) or is_unknown_scalar(m):
            if isinstance(m, TypeTracerArray):
                return ak.Array(m)
            else:
                return m
        raise TypeError(f"meta must be a typetracer, not a {type(m)}")

    @property
    def dtype(self) -> np.dtype:
        return self._dtype

    @property
    def npartitions(self) -> int:
        """Scalar and Records are unpartitioned by definition."""
        return 1

    @property
    def fields(self) -> list[str]:
        return []

    @property
    def layout(self) -> Any:
        raise TypeError("Scalars do not have a layout.")

    @property
    def divisions(self) -> tuple[None, None]:
        """Scalar and Records do not have divisions by definition."""
        return (None, None)

    @staticmethod
    def from_known(s: Any, dtype: DTypeLike | None = None) -> Scalar:
        """Create a scalar from a known value."""
        return new_known_scalar(s, dtype=dtype)

    def __repr__(self) -> str:  # pragma: no cover
        return self.__str__()

    def __str__(self) -> str:
        if self.known_value is not None:
            return (
                f"dask.awkward<{key_split(self.name)}, "
                "type=Scalar, "
                f"dtype={self.dtype}, "
                f"known_value={self.known_value}>"
            )
        return f"dask.awkward<{key_split(self.name)}, type=Scalar, dtype={self.dtype}>"

    def __getitem__(self, where: Any) -> Any:
        msg = (
            "__getitem__ access on Scalars should be done after converting "
            "the Scalar collection to delayed with the to_delayed method."
        )
        raise NotImplementedError(msg)

    @property
    def known_value(self) -> Any | None:
        return self._known_value

    def to_delayed(self, optimize_graph: bool = True) -> Delayed:
        """Convert Scalar collection into a Delayed collection.

        Parameters
        ----------
        optimize_graph : bool
            If ``True`` optimize the existing task graph before
            converting to delayed.

        Returns
        -------
        Delayed
            Resulting Delayed collection object.

        """
        dsk = self.__dask_graph__()
        layer = self.__dask_layers__()[0]
        if optimize_graph:
            layer = f"delayed-{self.name}"
            dsk = self.__dask_optimize__(dsk, self.__dask_keys__())
            dsk = HighLevelGraph.from_collections(layer, dsk, dependencies=())
        return Delayed(self.key, dsk, layer=layer)

    def __getattr__(self, attr):
        if attr.startswith("_"):
            raise AttributeError  # pragma: no cover
        msg = (
            "Attribute access on Scalars should be done after converting "
            "the Scalar collection to delayed with the to_delayed method."
        )
        raise AttributeError(msg)

    @classmethod
    def _get_binary_operator(cls, op, inv=False):
        def f(self, other):
            name = f"{op.__name__}-{tokenize(self, other)}"
            deps = [self]
            plns = [self.name]
            if is_dask_collection(other):
                task = (op, self.key, *other.__dask_keys__())
                deps.append(other)
                plns.append(other.name)
            else:
                task = (op, self.key, other)
            graph = HighLevelGraph.from_collections(
                name,
                layer=AwkwardMaterializedLayer(
                    {(name, 0): task},
                    previous_layer_names=plns,
                    fn=op,
                ),
                dependencies=tuple(deps),
            )
            if isinstance(other, Scalar):
                meta = op(self._meta, other._meta)
            else:
                meta = op(self._meta, other)
            return new_scalar_object(graph, name, meta=meta)

        return f

    @classmethod
    def _get_unary_operator(cls, op, inv=False):
        def f(self):
            name = f"{op.__name__}-{tokenize(self)}"
            layer = AwkwardMaterializedLayer(
                {(name, 0): (op, self.key)},
                previous_layer_names=[self.name],
            )
            graph = HighLevelGraph.from_collections(
                name,
                layer,
                dependencies=(self,),
            )
            meta = op(self._meta)
            return new_scalar_object(graph, name, meta=meta)

        return f


def _promote_maybenones(op: Callable) -> Callable:
    """Wrap `op` function such that MaybeNone arguments are promoted.

    Typetracer graphs (i.e. what is run by our necessary buffers
    optimization) need `MaybeNone` results to be promoted to length 1
    typetracer arrays. MaybeNone objects don't support these ops, but
    arrays do.

    """

    @wraps(op)
    def f(*args):
        args = tuple(
            ak.Array(arg.content) if isinstance(arg, MaybeNone) else arg for arg in args
        )
        result = op(*args)
        return result

    return f


for op in [
    _promote_maybenones(operator.abs),
    _promote_maybenones(operator.neg),
    _promote_maybenones(operator.pos),
    _promote_maybenones(operator.invert),
    _promote_maybenones(operator.add),
    _promote_maybenones(operator.sub),
    _promote_maybenones(operator.mul),
    _promote_maybenones(operator.floordiv),
    _promote_maybenones(operator.truediv),
    _promote_maybenones(operator.mod),
    _promote_maybenones(operator.pow),
    _promote_maybenones(operator.and_),
    _promote_maybenones(operator.or_),
    _promote_maybenones(operator.xor),
    _promote_maybenones(operator.lshift),
    _promote_maybenones(operator.rshift),
    _promote_maybenones(operator.eq),
    _promote_maybenones(operator.ge),
    _promote_maybenones(operator.gt),
    _promote_maybenones(operator.ne),
    _promote_maybenones(operator.le),
    _promote_maybenones(operator.lt),
]:
    Scalar._bind_operator(op)


def new_scalar_object(
    dsk: HighLevelGraph,
    name: str,
    *,
    meta: Any | None = None,
    dtype: DTypeLike | None = None,
) -> Scalar:
    """Instantiate a new scalar collection.

    Parameters
    ----------
    dsk : HighLevelGraph
        Dask highlevel task graph.
    name : str
        Name for the collection.
    meta : Any
        Awkward typetracer metadata.

    Returns
    -------
    Scalar
        Resulting collection.

    """
<<<<<<< HEAD

    if meta is not None and dtype is None:
        pass
    elif meta is None and dtype is not None:
        meta = ak.Array(create_unknown_scalar(dtype))
    else:
        ValueError("One (and only one) of dtype or meta can be defined.")

=======
>>>>>>> e094ac11
    if isinstance(meta, MaybeNone):
        meta = ak.Array(meta.content)
    elif meta is not None:
        try:
            if ak.backend(meta) != "typetracer":
                raise TypeError(
                    f"meta Scalar must have a typetracer backend, not {ak.backend(meta)}"
                )
        except AttributeError:
            raise TypeError("meta Scalar must have a typetracer backend; check failed")

    return Scalar(dsk, name, meta, known_value=None)


def new_known_scalar(
    s: Any,
    dtype: DTypeLike | None = None,
    label: str | None = None,
) -> Scalar:
    """Instantiate a Scalar with a known value.

    Parameters
    ----------
    s : Any
        Python object.
    dtype : DTypeLike, optional
        NumPy dtype associated with the object, if undefined the dtype
        will be assigned via NumPy's interpretation of the object.
    label : str, optional
        Label for the task graph; if undefined "known-scalar" will be
        used.

    Returns
    -------
    Scalar
        Resulting collection.

    Examples
    --------
    >>> from dask_awkward.core import new_known_scalar
    >>> a = new_known_scalar(5, label="five")
    >>> a
    dask.awkward<five, type=Scalar, dtype=int64, known_value=5>
    >>> a.compute()
    5

    """
    label = label or "known-scalar"
    name = f"{label}-{tokenize(s)}"
    if dtype is None:
        if isinstance(s, (int, np.integer)):
            dtype = np.dtype(int)
        elif isinstance(s, (float, np.floating)):
            dtype = np.dtype(float)
        else:
            dtype = np.dtype(type(s))
    else:
        dtype = np.dtype(dtype)
    llg = AwkwardMaterializedLayer({(name, 0): s}, previous_layer_names=[])
    hlg = HighLevelGraph.from_collections(name, llg, dependencies=())
<<<<<<< HEAD
    return Scalar(
        hlg,
        name,
        dtype=dtype,
        known_value=s,
    )
=======
    return Scalar(hlg, name, meta=create_unknown_scalar(dtype), known_value=s)
>>>>>>> e094ac11


class Record(Scalar):
    """Single partition Dask collection representing a lazy Awkward Record.

    The class constructor is not intended for users. Instances of this
    class will be results from awkward operations.

    Within dask-awkward the ``new_record_object`` factory function is
    used for creating new instances.

    """

    def __init__(self, dsk: HighLevelGraph, name: str, meta: Any | None = None) -> None:
        self._dask: HighLevelGraph = dsk
        self._name: str = name
        self._meta: ak.Record = self._check_meta(meta)

    def _check_meta(self, m: Any | None) -> Any | None:
        if not isinstance(m, ak.Record):
            raise TypeError(f"meta must be a Record typetracer object, not a {type(m)}")
        return m

    def __getitem__(self, where):
        token = tokenize(self, where)
        new_name = f"{where}-{token}"
        new_meta = self._meta[where]

        # first check for array type return
        if isinstance(new_meta, ak.Array):
            graphlayer = {(new_name, 0): (operator.getitem, self.key, where)}
            hlg = HighLevelGraph.from_collections(
                new_name,
                graphlayer,
                dependencies=[self],
            )
            return new_array_object(hlg, new_name, meta=new_meta, npartitions=1)

        # then check for scalar (or record) type
        graphlayer = {(new_name, 0): (operator.getitem, self.key, where)}
        hlg = HighLevelGraph.from_collections(
            new_name,
            graphlayer,
            dependencies=[self],
        )
        if isinstance(new_meta, ak.Record):
            return new_record_object(hlg, new_name, meta=new_meta)
        else:
            return new_scalar_object(hlg, new_name, meta=new_meta)

    def __getattr__(self, attr):
        if attr not in (self.fields or []):
            raise AttributeError(f"{attr} not in fields.")
        try:
            return self.__getitem__(attr)
        except (IndexError, KeyError):
            raise AttributeError(f"{attr} not in fields.")

    def __str__(self) -> str:
        return f"dask.awkward<{key_split(self.name)}, type=Record>"

    def __reduce__(self):
        return (Record, (self.dask, self.name, self._meta))

    @property
    def fields(self) -> list[str]:
        if self._meta is None:
            raise TypeError("metadata is missing; cannot determine fields.")
        return ak.fields(self._meta)

    @property
    def layout(self) -> Any:
        return self._meta.layout

    def _ipython_key_completions_(self) -> list[str]:
        if self._meta is not None:
            return self._meta._ipython_key_completions_()
        return []

    def __dir__(self) -> list[str]:
        fields = [] if self._meta is None else self._meta._layout.fields
        return sorted(
            set(
                [x for x in dir(type(self)) if not x.startswith("_")]
                + dir(super())
                + [
                    x
                    for x in fields
                    if _dir_pattern.match(x) and not keyword.iskeyword(x)
                ]
            )
        )


def new_record_object(dsk: HighLevelGraph, name: str, *, meta: Any) -> Record:
    """Instantiate a new record collection.

    Parameters
    ----------
    dsk : HighLevelGraph
        Dask high level graph.
    name : str
        Name for the collection.
    meta : Any
        Awkward typetracer as metadata

    Returns
    -------
    Record
        Resulting collection.

    """
    out = Record(dsk, name, meta)
    if meta.__doc__ != meta.__class__.__doc__:
        out.__doc__ = meta.__doc__
    if ak.backend(meta) != "typetracer":
        raise TypeError(
            f"meta Record must have a typetracer backend, not {ak.backend(meta)}"
        )
    return Record(dsk, name, meta)


def _is_numpy_or_cupy_like(arr: Any) -> bool:
    return (
        hasattr(arr, "ndim")
        and hasattr(arr, "shape")
        and isinstance(arr.shape, tuple)
        and hasattr(arr, "dtype")
    )


def _finalize_array(results: Sequence[Any]) -> Any:
    # special cases for length 1 results
    if len(results) == 1:
        np_like = _is_numpy_or_cupy_like(results[0])
        if isinstance(results[0], (int, ak.Array)) or np_like:  # type: ignore[unreachable]
            return results[0]

    # a sequence of arrays that need to be concatenated.
    elif any(isinstance(r, ak.Array) for r in results):
        return ak.concatenate(results)

    # a sequence of scalars that are stored as np.ndarray(N) where N
    # is a number (i.e. shapeless numpy array)
    elif any(_is_numpy_or_cupy_like(r) for r in results) and any(
        r.shape == () for r in results
    ):
        return ak.Array(list(results))

    # in awkward < 2.5 we can get integers instead of np.array scalars
    elif isinstance(results, (tuple, list)) and all(
        isinstance(r, (int, np.integer)) for r in results
    ):
        return ak.Array(list(results))

    # sometimes all partition results will be None (some write-to-disk
    # operations)
    elif all(r is None for r in results):
        return None

    else:
        msg = (
            "Unexpected results of a computation.\n "
            f"results: {results}"
            f"type of first result: {type(results[0])}"
        )
        raise RuntimeError(msg)


class Array(DaskMethodsMixin, NDArrayOperatorsMixin):
    """Partitioned, lazy, and parallel Awkward Array Dask collection.

    The class constructor is not intended for users. Instead use
    factory functions like :py:func:`~dask_awkward.from_parquet`,
    :py:func:`~dask_awkward.from_json`, etc.

    Within dask-awkward the ``new_array_object`` factory function is
    used for creating new instances.

    """

    def __init__(
        self,
        dsk: HighLevelGraph,
        name: str,
        meta: ak.Array,
        divisions: tuple[int, ...] | tuple[None, ...],
    ) -> None:
        self._dask: HighLevelGraph = dsk
        self._name: str = name
        self._divisions: tuple[int, ...] | tuple[None, ...] = divisions
        self._meta: ak.Array = meta

    def __dask_graph__(self) -> HighLevelGraph:
        return self.dask

    def __dask_keys__(self) -> NestedKeys:
        return [(self.name, i) for i in range(self.npartitions)]

    def __dask_layers__(self) -> tuple[str]:
        return (self.name,)

    def __dask_tokenize__(self) -> Hashable:
        return self.name

    def __dask_postcompute__(self) -> tuple[Callable, tuple]:
        return _finalize_array, ()

    def __dask_postpersist__(self):
        return self._rebuild, ()

    __dask_optimize__ = globalmethod(
        all_optimizations, key="awkward_array_optimize", falsey=dont_optimize
    )

    __dask_scheduler__ = staticmethod(threaded_get)

    def __setitem__(self, where: Any, what: Any) -> None:
        if not (
            isinstance(where, str)
            or (isinstance(where, tuple) and all(isinstance(x, str) for x in where))
        ):
            raise TypeError("only fields may be assigned in-place (by field name)")

        if not isinstance(what, (Array, Number)):
            raise DaskAwkwardNotImplemented(
                "Supplying anything other than a dak.Array, or Number to __setitem__ is not yet available!"
            )

        from dask_awkward.lib.structure import with_field

        appended = with_field(self, what, where=where, behavior=self.behavior)

        self._meta = appended._meta
        self._dask = appended._dask
        self._name = appended._name

    def _rebuild(self, dsk, *, rename=None):
        name = self.name
        if rename:
            raise ValueError("rename= unsupported in dask-awkward")
        return Array(dsk, name, self._meta, divisions=self.divisions)

    def reset_meta(self) -> None:
        """Assign an empty typetracer array as the collection metadata."""
        self._meta = empty_typetracer()

    def repartition(
        self,
        npartitions: int | None = None,
        divisions: tuple[int, ...] | None = None,
        rows_per_partition: int | None = None,
    ) -> Array:
        from dask_awkward.layers import AwkwardMaterializedLayer
        from dask_awkward.lib.structure import repartition_layer

        if sum(bool(_) for _ in [npartitions, divisions, rows_per_partition]) != 1:
            raise ValueError("Please specify exactly one of the inputs")
        if not self.known_divisions:
            self.eager_compute_divisions()
        nrows = self.defined_divisions[-1]
        new_divisions: tuple[int, ...] = tuple()
        if divisions:
            new_divisions = divisions
        elif npartitions:
            rows_per_partition = math.ceil(nrows / npartitions)
        if rows_per_partition:
            new_divs = list(range(0, nrows, rows_per_partition))
            new_divs.append(nrows)
            new_divisions = tuple(new_divs)

        token = tokenize(self, divisions)
        key = f"repartition-{token}"

        new_layer_raw = repartition_layer(self, key, new_divisions)
        new_layer = AwkwardMaterializedLayer(
            new_layer_raw,
            previous_layer_names=[self.name],
        )
        new_graph = HighLevelGraph.from_collections(
            key, new_layer, dependencies=(self,)
        )
        return new_array_object(
            new_graph,
            key,
            meta=self._meta,
            behavior=self.behavior,
            divisions=tuple(new_divisions),
        )

    def __len__(self) -> int:
        if not self.known_divisions:
            raise NotImplementedError(
                "Cannot determine length of collection with unknown partition sizes without executing the graph.\n"
                "Use `dask_awkward.num(..., axis=0)` if you want a lazy Scalar of the length.\n"
                "If you want to eagerly compute the partition sizes to have the ability to call `len` on the collection"
                ", use `.eager_compute_divisions()` on the collection."
            )
        return self.divisions[-1]  # type: ignore

    def _shorttypestr(self, max: int = 10) -> str:
        return str(_type(self))[0:max]

    def _typestr(self, max: int = 0) -> str:
        tstr = str(_type(self))
        if max and len(tstr) > max:
            tstr = f"{tstr[0:max]} ... }}"
        return f"var * {tstr}"

    def __str__(self) -> str:
        return (
            f"dask.awkward<{key_split(self.name)}, "
            f"npartitions={self.npartitions}"
            ">"
        )

    def __repr__(self) -> str:  # pragma: no cover
        return self.__str__()

    def __iter__(self):
        raise NotImplementedError(
            "Iteration over a Dask Awkward collection is not supported.\n"
            "A suggested alternative: define a function which iterates over\n"
            "an awkward array and use that function with map_partitions."
        )

    def _ipython_display_(self):
        return self._meta._ipython_display_()  # pragma: no cover

    def _ipython_canary_method_should_not_exist_(self):
        return self._meta._ipython_canary_method_should_not_exist_()  # pragma: no cover

    def _repr_mimebundle_(self):
        return self._meta._repr_mimebundle_()  # pragma: no cover

    def _ipython_key_completions_(self) -> list[str]:
        if self._meta is not None:
            return self._meta._ipython_key_completions_()
        return []

    def __dir__(self) -> list[str]:
        fields = [] if self._meta is None else self._meta._layout.fields
        return sorted(
            set(
                [x for x in dir(type(self)) if not x.startswith("_")]
                + dir(super())
                + [
                    x
                    for x in fields
                    if _dir_pattern.match(x) and not keyword.iskeyword(x)
                ]
            )
        )

    def __reduce__(self):
        return (Array, (self.dask, self.name, self._meta, self.divisions))

    @property
    def dask(self) -> HighLevelGraph:
        """High level task graph associated with the collection."""
        return self._dask

    @property
    def keys(self) -> NestedKeys:
        """Task graph keys."""
        return self.__dask_keys__()

    @property
    def name(self) -> str:
        """Name of the collection."""
        return self._name

    @property
    def ndim(self) -> int:
        """Number of dimensions."""
        assert self._meta is not None
        return self._meta.ndim

    @property
    def divisions(self) -> tuple[int, ...] | tuple[None, ...]:
        """Location of the collections partition boundaries."""
        return self._divisions

    @property
    def known_divisions(self) -> bool:
        """True if the divisions are known (absence of ``None`` in the tuple)."""
        return len(self.divisions) > 0 and None not in self.divisions

    @property
    def defined_divisions(self) -> tuple[int, ...]:
        if not self.known_divisions:
            raise ValueError("defined_divisions only works when divisions are known.")
        return self._divisions  # type: ignore

    @property
    def npartitions(self) -> int:
        """Total number of partitions."""
        return len(self.divisions) - 1

    @property
    def layout(self) -> Content:
        """awkward Array layout associated with the eventual computed result."""
        if self._meta is not None:
            return self._meta.layout
        raise ValueError("This collection's meta is None; unknown layout.")

    @property
    def attrs(self) -> dict:
        """awkward Array attrs dictionary."""
        if self._meta is not None:
            return self._meta.attrs
        raise ValueError("This collection's meta is None; no attrs property available.")

    @property
    def behavior(self) -> Mapping:
        """awkward Array behavior dictionary."""
        if self._meta is not None:
            return self._meta.behavior
        raise ValueError(
            "This collection's meta is None; no behavior property available."
        )

    @property
    def fields(self) -> list[str]:
        """Record field names (if any)."""
        return ak.fields(self._meta)

    @property
    def form(self) -> Form:
        """awkward Array form associated with the eventual computed result."""
        if self._meta is not None:
            return self._meta.layout.form
        raise ValueError("This collection's meta is None; unknown form.")

    @property
    def type(self) -> ArrayType:
        """awkward Array type associated with the eventual computed result."""
        t = ak.types.ArrayType(
            self._meta._layout.form.type,
            0,
            behavior=self._meta._behavior,
        )
        t._length = "??"
        return t

    @cached_property
    def keys_array(self) -> np.ndarray:
        """NumPy array of task graph keys."""
        return np.array(self.__dask_keys__(), dtype=object)

    def _partitions(self, index: Any) -> Array:
        # TODO: this produces a materialized layer, but could work like repartition() and slice()
        if not isinstance(index, tuple):
            index = (index,)
        token = tokenize(self, index)
        from dask.array.slicing import normalize_index

        raw = normalize_index(index, (self.npartitions,))
        index = tuple(slice(k, k + 1) if isinstance(k, Number) else k for k in raw)  # type: ignore
        name = f"partitions-{token}"
        new_keys = self.keys_array[index].tolist()
        dsk = {(name, i): tuple(key) for i, key in enumerate(new_keys)}
        graph = HighLevelGraph.from_collections(
            name,
            AwkwardMaterializedLayer(dsk, previous_layer_names=[self.name]),
            dependencies=(self,),
        )

        # if a single partition was requested we trivially know the new divisions.
        if len(raw) == 1 and isinstance(raw[0], int) and self.known_divisions:
            # TODO: don't we always know the divisions?
            new_divisions = (
                0,
                self.divisions[raw[0] + 1] - self.divisions[raw[0]],  # type: ignore
            )
        # otherwise nullify the known divisions
        else:
            new_divisions = (None,) * (len(new_keys) + 1)  # type: ignore

        return new_array_object(
            graph, name, meta=self._meta, divisions=tuple(new_divisions)
        )

    @property
    def partitions(self) -> IndexCallable:
        """Get a specific partition or slice of partitions.

        Returns
        -------
        dask.utils.IndexCallable

        Examples
        --------
        >>> import dask_awkward as dak
        >>> import awkward as ak
        >>> aa = ak.Array([[1, 2, 3], [], [2]])
        >>> a = dak.from_awkward(aa, npartitions=3)
        >>> a
        dask.awkward<from-awkward, npartitions=3>
        >>> a.partitions[0]
        dask.awkward<partitions, npartitions=1>
        >>> a.partitions[0:2]
        dask.awkward<partitions, npartitions=2>
        >>> a.partitions[2].compute()
        <Array [[2]] type='1 * var * int64'>

        """
        return IndexCallable(self._partitions)

    def _getitem_trivial_map_partitions(
        self,
        where: Any,
        meta: Any | None = None,
        label: str | None = None,
    ) -> Any:
        if meta is None and self._meta is not None:
            if isinstance(where, tuple):
                metad = to_meta(where)
                meta = self._meta[metad]
            else:
                m = to_meta([where])[0]
                meta = self._meta[m]
        return map_partitions(
            operator.getitem,
            self,
            where,
            meta=meta,
            output_divisions=1,
            label=label,
        )

    def _getitem_outer_bool_or_int_lazy_array(self, where):
        ba = where if isinstance(where, Array) else where[0]
        if partition_compatibility(self, ba) == PartitionCompatibility.NO:
            raise IncompatiblePartitions("getitem", self, ba)

        if isinstance(where, tuple):
            raise DaskAwkwardNotImplemented(
                "tuple style input boolean/int selection is not supported."
            )

        new_meta = self._meta[where._meta]
        return self.map_partitions(
            operator.getitem,
            where,
            meta=new_meta,
        )

    def _getitem_outer_str_or_list(
        self,
        where: str | list | tuple[Any, ...],
        label: str | None = None,
    ) -> Any:
        new_meta: Any | None = None
        if self._meta is not None:
            if isinstance(where, tuple):
                if not isinstance(where[0], (str, list)):
                    raise TypeError("Expected where[0] to be a string or list")
                metad = to_meta(where)
                new_meta = self._meta[metad]
            elif isinstance(where, (str, list)):
                new_meta = self._meta[where]
        return self._getitem_trivial_map_partitions(where, meta=new_meta, label=label)

    def _getitem_outer_int(self, where: int | tuple[Any, ...]) -> Any:
        if where == 0 or (isinstance(where, tuple) and where[0] == 0):
            pass
        elif not self.known_divisions:
            self.eager_compute_divisions()

        new_meta: Any | None = None
        # multiple objects passed to getitem. collections passed in
        # the tuple of objects have not been tested!
        if isinstance(where, tuple):
            if not isinstance(where[0], int):
                raise TypeError("Expected where[0] to be and integer.")
            if where[0] == 0:
                pidx, outer_where = 0, 0
            else:
                pidx, outer_where = normalize_single_outer_inner_index(
                    self.divisions, where[0]  # type: ignore
                )
            partition = self.partitions[pidx]
            rest = where[1:]
            where = (outer_where, *rest)
            if partition._meta is not None:
                metad = to_meta(where)
                new_meta = partition._meta[metad]
        # single object passed to getitem
        elif isinstance(where, int):
            if where == 0:
                pidx, where = 0, 0
            else:
                pidx, where = normalize_single_outer_inner_index(self.divisions, where)  # type: ignore
            partition = self.partitions[pidx]
            if partition._meta is not None:
                new_meta = partition._meta[where]
                # new_meta = make_unknown_length(partition._meta)[where]
                # new_meta = ak.Array(
                #     ak.to_backend(
                #         partition._meta,
                #         "typetracer",
                #         highlevel=False,
                #     ).to_typetracer(forget_length=True)
                # )[where]

        # if we know a new array is going to be made, just call the
        # trivial inner on the new partition.
        if isinstance(new_meta, ak.Array):
            result = partition._getitem_trivial_map_partitions(where, meta=new_meta)
            result._divisions = (0, None)
            return result

        # otherwise make sure we have one of the other potential results.
        if not isinstance(new_meta, (ak.Record, TypeTracerArray, OneOf, MaybeNone)):
            raise DaskAwkwardNotImplemented("Key type not supported for this array.")

        token = tokenize(partition, where)
        name = f"getitem-{token}"
        dsk = {
            (name, 0): (
                operator.getitem,
                partition.__dask_keys__()[0],
                where,
            )
        }
        hlg = HighLevelGraph.from_collections(
            name,
            AwkwardMaterializedLayer(dsk, previous_layer_names=[self.name]),
            dependencies=[partition],
        )
        if isinstance(new_meta, ak.Record):
            return new_record_object(hlg, name, meta=new_meta)
        else:
            return new_scalar_object(hlg, name, meta=new_meta)

    def _getitem_slice_on_zero(self, where):
        # normalise
        sl = where[0]
        rest = tuple(where[1:])
        step = sl.step or 1
        start = sl.start or 0

        if not self.known_divisions:
            self.eager_compute_divisions()
        stop = sl.stop or self.defined_divisions[-1]
        start = start if start >= 0 else self.defined_divisions[-1] + start
        stop = stop if stop >= 0 else self.defined_divisions[-1] + stop
        if step < 0:
            raise DaskAwkwardNotImplemented("negative step slice on zeroth dimension")

        # setup
        token = tokenize(self, where)
        name = f"getitem-{token}"
        remainder = 0
        outpart = 0
        divisions = [0]
        dask = {}
        # make low-level graph
        for i in range(self.npartitions):
            if start > self.defined_divisions[i + 1]:
                # first partition not yet found
                continue
            if stop < self.defined_divisions[i] and dask:
                # no more partitions with valid rows
                # does **NOT** exit if there are no partitions yet, to make sure there is always
                # at least one, needed to get metadata of empty output right
                break
            slice_start = max(start - self.defined_divisions[i], 0 + remainder)
            slice_end = min(
                stop - self.defined_divisions[i],
                self.defined_divisions[i + 1] - self.defined_divisions[i],
            )
            if (
                slice_end == slice_start
                and (self.defined_divisions[i + 1] - self.defined_divisions[i])
                and dask
            ):
                # in case of zero-row last partition (if not only partition)
                break
            dask[(name, outpart)] = (
                _zero_getitem,
                (self.name, i),
                slice(slice_start, slice_end, step),
                rest,
            )
            outpart += 1
            remainder = (
                (self.defined_divisions[i] + slice_start)
                - self.defined_divisions[i + 1]
            ) % step
            remainder = step - remainder if remainder < 0 else remainder
            nextdiv = math.ceil((slice_end - slice_start) / step)
            divisions.append(divisions[-1] + nextdiv)

        hlg = HighLevelGraph.from_collections(
            name,
            AwkwardMaterializedLayer(dask, previous_layer_names=[self.name]),
            dependencies=[self],
        )
        return new_array_object(
            hlg,
            name,
            meta=self._meta,
            behavior=self.behavior,
            divisions=tuple(divisions),
        )

    def _getitem_tuple(self, where):
        if isinstance(where[0], int):
            return self._getitem_outer_int(where)

        elif isinstance(where[0], str):
            return self._getitem_outer_str_or_list(where)

        elif isinstance(where[0], list):
            return self._getitem_outer_str_or_list(where)

        elif isinstance(where[0], slice) and is_empty_slice(where[0]):
            return self._getitem_trivial_map_partitions(where)

        elif isinstance(where[0], slice):
            return self._getitem_slice_on_zero(where)
        # boolean array
        elif isinstance(where[0], Array):
            try:
                dtype = where[0].layout.dtype.type
            except AttributeError:
                dtype = where[0].layout.content.dtype.type
            if issubclass(dtype, (np.bool_, bool, np.int64, np.int32, int)):
                return self._getitem_outer_bool_or_int_lazy_array(where)

        elif where[0] is Ellipsis:
            if len(where) <= self.ndim:
                return self._getitem_trivial_map_partitions(where)

            raise DaskAwkwardNotImplemented(
                "Array slicing doesn't currently support Ellipsis where "
                "the total number of sliced axes is greater than the "
                "dimensionality of the array."
            )

        raise DaskAwkwardNotImplemented(
            f"Array.__getitem__ doesn't support multi object: {where}"
        )

    def _getitem_single(self, where):
        # a single string
        if isinstance(where, str):
            return self._getitem_outer_str_or_list(where, label=where)

        # an empty slice

        elif is_empty_slice(where):
            return self

        elif isinstance(where, list):
            return self._getitem_outer_str_or_list(where)

        elif isinstance(where, slice):
            return self._getitem_slice_on_zero((where,))

        # a single integer
        elif isinstance(where, int):
            return self._getitem_outer_int(where)

        elif isinstance(where, Array):
            layout = where.layout
            while not hasattr(layout, "dtype"):
                layout = layout.content
            dtype = layout.dtype.type
            if issubclass(dtype, (np.bool_, bool, np.int64, np.int32, int)):
                return self._getitem_outer_bool_or_int_lazy_array(where)

        # a single ellipsis
        elif where is Ellipsis:
            return self

        elif self.npartitions == 1:
            return self.map_partitions(operator.getitem, where)

        raise DaskAwkwardNotImplemented(f"__getitem__ doesn't support where={where}.")

    def __getitem__(self, where):
        """Select items from the collection.

        Heavily under construction.

        Arguments
        ---------
        where : many types supported
            Selection criteria.

        Returns
        -------
        Array | Record | Scalar
            Resulting collection.

        """

        # don't accept lists containing integers.
        if isinstance(where, list):
            if any(isinstance(k, int) for k in where):
                # this is something we'll likely never support so we
                # do not use the DaskAwkwardNotImplemented exception.
                raise RuntimeError("Lists containing integers are not supported.")

        if isinstance(where, tuple):
            return self._getitem_tuple(where)

        return self._getitem_single(where)

    def _call_behavior_method(self, method_name: str, *args: Any, **kwargs: Any) -> Any:
        """Call a behavior method for an awkward array.
        If the function signature has __dunder__ parameters it is assumed that the
        user wants to do the map_partitions dispatch themselves and the _meta's
        behavior is called.
        If there are no __dunder__ parameters in the function call then the function
        is wrapped in map_partitions automatically.
        """
        if hasattr(self._meta, method_name):
            themethod = getattr(self._meta, method_name)
            thesig = inspect.signature(themethod)
            if "_dask_array_" in thesig.parameters:
                if "_dask_array_" not in kwargs:
                    kwargs["_dask_array_"] = self
                return themethod(*args, **kwargs)
            return self.map_partitions(
                _BehaviorMethodFn(method_name, **kwargs),
                *args,
                label=hyphenize(method_name),
            )

        raise AttributeError(
            f"Method {method_name} is not available to this collection."
        )

    def _call_behavior_property(self, property_name: str) -> Any:
        """Call a property for an awkward array.
        This also allows for some internal state to be tracked via behaviors
        if a user follows the pattern:

        class SomeMixin:

            @property
            def the_property(self):
                ...

            @property
            def a_property(array_context=None) # note: this can be any name

        This pattern is caught if the property has an argument that single
        argument is assumed to be the array context (i.e. self) so that self-
        referenced re-indexing operations can be hidden in properties. The
        user must do the appropriate dispatch of map_partitions.

        If there is no argument the property call is wrapped in map_partitions.
        """
        if hasattr(self._meta.__class__, property_name):
            thegetter = getattr(self._meta.__class__, property_name).fget.__get__(
                self._meta
            )
            thesig = inspect.signature(thegetter)

            if len(thesig.parameters) == 1:
                binding = thesig.bind(self)
                return thegetter(*binding.args, **binding.kwargs)
            elif len(thesig.parameters) > 1:
                raise RuntimeError(
                    "Parametrized property cannot have more than one argument, the array context!"
                )
            return self.map_partitions(
                _BehaviorPropertyFn(property_name),
                label=hyphenize(property_name),
            )
        raise AttributeError(
            f"Property {property_name} is not available to this collection."
        )

    def _maybe_behavior_method(self, attr: str) -> bool:
        try:
            res = getattr(self._meta.__class__, attr)
            return (not isinstance(res, property)) and callable(res)
        except AttributeError:
            return False

    def _maybe_behavior_property(self, attr: str) -> bool:
        try:
            res = getattr(self._meta.__class__, attr)
            return isinstance(res, property)
        except AttributeError:
            return False

    def __getattr__(self, attr: str) -> Any:
        if attr not in (self.fields or []):
            # check for possible behavior method
            if self._maybe_behavior_method(attr):

                def wrapper(*args, **kwargs):
                    return self._call_behavior_method(attr, *args, **kwargs)

                return wrapper
            # check for possible behavior property
            elif self._maybe_behavior_property(attr):
                return self._call_behavior_property(attr)

            raise AttributeError(f"{attr} not in fields.")
        try:
            # at this point attr is either a field or we'll have to
            # raise an exception.
            return self.__getitem__(attr)
        except (IndexError, KeyError):
            raise AttributeError(f"{attr} not in fields.")

    def map_partitions(
        self,
        func: Callable,
        *args: Any,
        traverse: bool = True,
        **kwargs: Any,
    ) -> Array:
        """Map a function across all partitions of the collection.

        Parameters
        ----------
        func : Callable
            Function to call on all partitions.
        *args : Collections and function arguments
            Additional arguments passed to `func` after the
            collection, if arguments are Array collections
            they must be compatibly partitioned with the object this
            method is being called from.
        traverse : bool
            Unpack basic python containers to find dask collections.
        **kwargs : Any
            Additional keyword arguments passed to the `func`.

        Returns
        -------
        dask_awkward.Array
            The new collection.

        See Also
        --------
        dask_awkward.map_partitions

        """
        return map_partitions(func, self, *args, traverse=traverse, **kwargs)

    def eager_compute_divisions(self) -> None:
        """Force a compute of the divisions."""
        self._divisions = calculate_known_divisions(self)

    def clear_divisions(self) -> None:
        """Clear the divisions of a Dask Awkward Collection."""
        self._divisions = (None,) * (self.npartitions + 1)

    def __awkward_function__(self, func, array_likes, args, kwargs):
        import dask_awkward

        if any(isinstance(arg, ak.Array) for arg in array_likes):
            raise TypeError("cannot mix awkward.Array and dask_awkward.Array")

        fn_name = func.__qualname__
        try:
            fn = getattr(dask_awkward, fn_name)
        except AttributeError:
            try:
                import dask_awkward.lib.str

                fn = getattr(dask_awkward.str, fn_name)
            except AttributeError:
                return NotImplemented
        return fn(*args, **kwargs)

    def __array_ufunc__(self, ufunc, method, *inputs, **kwargs):
        if method != "__call__":
            raise RuntimeError("Array ufunc supports only method == '__call__'")

        dak_arrays = tuple(a for a in inputs if isinstance(a, Array))
        if partition_compatibility(*dak_arrays) == PartitionCompatibility.NO:
            raise IncompatiblePartitions(*dak_arrays)

        return map_partitions(
            ufunc,
            *inputs,
            output_divisions=1,
            **kwargs,
        )

    def __array__(self, *_, **__):
        raise NotImplementedError

    def to_delayed(self, optimize_graph: bool = True) -> list[Delayed]:
        """Convert the collection to a list of delayed objects.

        One dask.delayed.Delayed object per partition.

        Parameters
        ----------
        optimize_graph : bool
            If True the task graph associated with the collection will
            be optimized before conversion to the list of Delayed
            objects.

        See Also
        --------
        dask_awkward.to_delayed

        Returns
        -------
        list[Delayed]
            List of delayed objects (one per partition).

        """
        from dask_awkward.lib.io.io import to_delayed

        return to_delayed(self, optimize_graph=optimize_graph)

    def to_dask_array(
        self,
        *,
        dtype: Any = None,
        optimize_graph: bool = True,
    ) -> DaskArray:
        from dask_awkward.lib.io.io import to_dask_array

        return to_dask_array(self, dtype=dtype, optimize_graph=optimize_graph)

    def to_parquet(
        self,
        path: str,
        storage_options: dict | None = None,
        **kwargs: Any,
    ) -> Any:
        from dask_awkward.lib.io.parquet import to_parquet

        return to_parquet(self, path, storage_options=storage_options, **kwargs)

    def to_dask_bag(self) -> DaskBag:
        from dask_awkward.lib.io.io import to_dask_bag

        return to_dask_bag(self)

    def head(self, nrow=10, compute=True):
        """First few rows of the array

        These rows are taken only from the first partition for simplicity. If that partition
        has fewer rows than ``nrow``, no attempt is made to fetch more from subsequent
        partitions.

        By default this is then processed eagerly and returned.
        """
        out = self.partitions[0].map_partitions(lambda x: x[:nrow], meta=self._meta)
        if compute:
            return out.compute()
        if self.known_divisions:
            out._divisions = (0, min(nrow, self.defined_divisions[1]))
        return out


def _zero_getitem(arr: ak.Array, zeroth: slice, rest: tuple[slice, ...]) -> ak.Array:
    return arr.__getitem__((zeroth,) + rest)


def compute_typetracer(dsk: HighLevelGraph, name: str) -> ak.Array:
    key = (name, 0)
    return typetracer_array(
        Delayed(
            key,
            dsk.cull({key}),
            layer=name,
        ).compute()
    )


def new_array_object(
    dsk: HighLevelGraph,
    name: str,
    *,
    meta: ak.Array | None = None,
    behavior: Mapping | None = None,
    attrs: Mapping[str, Any] | None = None,
    npartitions: int | None = None,
    divisions: tuple[int, ...] | tuple[None, ...] | None = None,
) -> Array:
    """Instantiate a new Array collection object.

    Parameters
    ----------
    dsk : dask.highlevelgraph.HighLevelGraph
        Graph backing the collection.
    name : str
        Unique name for the collection.
    meta : Array, optional
        Collection metadata; this is an awkward-array type tracer. If
        `meta` is ``None``, the first partition of the task graph
        (`dsk`) will be computed by default to determine the
        typetracer for the new Array. If the configuration option
        ``awkward.compute-unknown-meta`` is set to ``False``,
        undefined `meta` will be assigned an empty typetracer.
    behavior : dict, optional
        Custom ak.behavior for the output array.
    attrs : dict, optional
        Custom attributes for the output array.
    npartitions : int, optional
        Total number of partitions; if used `divisions` will be a
        tuple of length `npartitions` + 1 with all elements``None``.
    divisions : tuple[int | None, ...], optional
        Tuple identifying the locations of the divisions between the
        partitions.

    Returns
    -------
    Array
        Resulting collection.

    """
    if divisions is None:
        if npartitions is not None:
            divs: tuple[int, ...] | tuple[None, ...] = (None,) * (npartitions + 1)
        else:
            raise ValueError("One of either divisions or npartitions must be defined.")
    else:
        if npartitions is not None:
            raise ValueError(
                "Only one of either divisions or npartitions can be defined."
            )
        divs = divisions

    if meta is None:
        if dask.config.get("awkward.compute-unknown-meta"):
            actual_meta = compute_typetracer(dsk, name)
        else:
            actual_meta = empty_typetracer()
    else:
        if not isinstance(meta, ak.Array):
            raise TypeError(
                f"meta must be an instance of an Awkward Array, not {type(meta)}."
            )
        if ak.backend(meta) != "typetracer":
            raise TypeError(
                f"meta Array must have a typetracer backend, not {ak.backend(meta)}"
            )
        actual_meta = meta

    if behavior is not None:
        actual_meta.behavior = behavior
    if attrs is not None:
        actual_meta.attrs = attrs

    out = Array(dsk, name, actual_meta, divs)
    if actual_meta.__doc__ != actual_meta.__class__.__doc__:
        out.__doc__ = actual_meta.__doc__

    return out


def partitionwise_layer(
    func: Callable,
    name: str,
    *args: Any,
    opt_touch_all: bool = False,
    **kwargs: Any,
) -> AwkwardBlockwiseLayer:
    """Create a partitionwise graph layer.

    Parameters
    ----------
    func : Callable
        Function to apply on all partitions.
    name : str
        Name for the layer.
    *args : Any
        Arguments that will be passed to `func`.
    **kwargs : Any
        Keyword arguments that will be passed to `func`.

    Returns
    -------
    dask.blockwise.Blockwise
        The Dask HighLevelGraph Blockwise layer.

    """
    pairs: list[Any] = []
    numblocks: dict[str, tuple[int, ...]] = {}
    for arg in args:
        if isinstance(arg, Array):
            pairs.extend([arg.name, "i"])
            numblocks[arg.name] = (arg.npartitions,)
        elif isinstance(arg, BlockwiseDep):
            if len(arg.numblocks) == 1:
                pairs.extend([arg, "i"])
            elif len(arg.numblocks) == 2:
                pairs.extend([arg, "ij"])
        elif is_arraylike(arg) and is_dask_collection(arg) and arg.ndim == 1:
            pairs.extend([arg.name, "i"])
            numblocks[arg.name] = arg.numblocks
        elif isinstance(arg, Scalar):
            pairs.extend([arg.name, "i"])
            numblocks[arg.name] = (1,)
        elif is_dask_collection(arg):
            raise DaskAwkwardNotImplemented(
                "Use of Array with other Dask collections is currently unsupported."
            )
        else:
            pairs.extend([arg, None])
    layer = dask_blockwise(
        func,
        name,
        "i",
        *pairs,
        numblocks=numblocks,
        concatenate=True,
        **kwargs,
    )
    layer = AwkwardBlockwiseLayer.from_blockwise(layer)
    if opt_touch_all:
        layer._opt_touch_all = True
    return layer


class ArgsKwargsPackedFunction:
    def __init__(self, the_fn, arg_repackers, kwarg_repacker, arg_lens_for_repackers):
        self.fn = the_fn
        self.arg_repackers = arg_repackers
        self.kwarg_repacker = kwarg_repacker
        self.arg_lens_for_repackers = arg_lens_for_repackers

    def __call__(self, *args_deps_expanded):
        """This packing function receives a list of strictly
        ordered arguments. The first range of arguments,
        [0:sum(self.arg_lens_for_repackers)], corresponding to
        the origin *args of self.fn but flattened to a list of
        dask collections and non-dask-collection-containing arguments.
        The remainder are the dask-collection-deps of self.fn's original
        kwargs. The lengths of expected flattened inputs for each arg are
        specified when this class is created, and we use that to process
        the input flattened list of arguments sequentially.

        The various repackers deal with restructuring the received flattened
        list into the shape that self.fn expects.
        """
        args = []
        len_args = 0
        for repacker, n_args in zip(self.arg_repackers, self.arg_lens_for_repackers):
            args.append(
                repacker(args_deps_expanded[len_args : len_args + n_args])[0]
                if repacker is not None
                else args_deps_expanded[len_args]
            )
            len_args += n_args
        kwargs = self.kwarg_repacker(args_deps_expanded[len_args:])[0]
        return self.fn(*args, **kwargs)


def map_partitions(
    base_fn: Callable,
    *args: Any,
    label: str | None = None,
    token: str | None = None,
    meta: Any | None = None,
    output_divisions: int | None = None,
    opt_touch_all: bool = False,
    traverse: bool = True,
    **kwargs: Any,
) -> Array:
    """Map a callable across all partitions of any number of collections.

    Parameters
    ----------
    base_fn : Callable
        Function to apply on all partitions, this will get wraped to
        handle kwargs, including dask collections.
    *args : Collections and function arguments
        Arguments passed to the function. Partitioned arguments (i.e.
        Dask collections) will have `fn` applied to each partition.
        Array collection arguments they must be compatibly
        partitioned.
    label : str, optional
        Label for the Dask graph layer; if left to ``None`` (default),
        the name of the function will be used.
    token : str, optional
        Provide an already defined token. If ``None`` a new token will
        be generated.
    meta : Any, optional
        Metadata (typetracer) array for the result (if known). If
        unknown, `fn` will be applied to the metadata of the `args`;
        if that call fails, the first partition of the new collection
        will be used to compute the new metadata **if** the
        ``awkward.compute-known-meta`` configuration setting is
        ``True``. If the configuration setting is ``False``, an empty
        typetracer will be assigned as the metadata.
    output_divisions : int, optional
        If ``None`` (the default), the divisions of the output will be
        assumed unknown. If defined, the output divisions will be
        multiplied by a factor of `output_divisions`. A value of 1
        means constant divisions (e.g. a string based slice). Any
        value greater than 1 means the divisions were expanded by some
        operation. This argument is mainly for internal library
        function implementations.
    opt_touch_all : bool
        Touch all layers in this graph during typetracer based
        optimization.
    traverse : bool
        Unpack basic python containers to find dask collections.
    **kwargs : Any
        Additional keyword arguments passed to the `fn`.

    Returns
    -------
    dask_awkward.Array
        The new collection.

    Examples
    --------
    >>> import dask_awkward as dak
    >>> a = [[1, 2, 3], [4]]
    >>> b = [[5, 6, 7], [8]]
    >>> c = dak.from_lists([a, b])
    >>> c
    dask.awkward<from-lists, npartitions=2>
    >>> c.compute()
    <Array [[1, 2, 3], [4], [5, 6, 7], [8]] type='4 * var * int64'>
    >>> c2 = dak.map_partitions(np.add, c, c)
    >>> c2
    dask.awkward<add, npartitions=2>
    >>> c2.compute()
    <Array [[2, 4, 6], [8], [10, 12, 14], [16]] type='4 * var * int64'>

    Multiplying `c` (a Dask collection) with `a` (a regular Python
    list object) will multiply each partition of `c` by `a`:

    >>> d = dak.map_partitions(np.multiply, c, a)
    dask.awkward<multiply, npartitions=2>
    >>> d.compute()
    <Array [[1, 4, 9], [16], [5, 12, 21], [32]] type='4 * var * int64'>

    This is effectively the same as `d = c * a`

    """
    token = token or tokenize(base_fn, *args, meta, **kwargs)
    label = hyphenize(label or funcname(base_fn))
    name = f"{label}-{token}"
    kwarg_flat_deps, kwarg_repacker = unpack_collections(kwargs, traverse=traverse)
    flat_deps, _ = unpack_collections(*args, *kwargs.values(), traverse=traverse)

    if len(flat_deps) == 0:
        message = (
            "map_partitions expects at least one Dask collection instance, "
            "you are passing non-Dask collections to dask-awkward code.\n"
            "observed argument types:\n"
        )
        for arg in args:
            message += f"- {type(arg)}"
        raise TypeError(message)

    arg_flat_deps_expanded = []
    arg_repackers = []
    arg_lens_for_repackers = []
    for arg in args:
        this_arg_flat_deps, repacker = unpack_collections(arg, traverse=traverse)
        if (
            len(this_arg_flat_deps) > 0
        ):  # if the deps list is empty this arg does not contain any dask collection, no need to repack!
            arg_flat_deps_expanded.extend(this_arg_flat_deps)
            arg_repackers.append(repacker)
            arg_lens_for_repackers.append(len(this_arg_flat_deps))
        else:
            arg_flat_deps_expanded.append(arg)
            arg_repackers.append(None)
            arg_lens_for_repackers.append(1)

    fn = ArgsKwargsPackedFunction(
        base_fn,
        arg_repackers,
        kwarg_repacker,
        arg_lens_for_repackers,
    )

    lay = partitionwise_layer(
        fn,
        name,
        *arg_flat_deps_expanded,
        *kwarg_flat_deps,
        opt_touch_all=opt_touch_all,
    )

    if meta is None:
        meta = map_meta(fn, *arg_flat_deps_expanded, *kwarg_flat_deps)

    hlg = HighLevelGraph.from_collections(
        name,
        lay,
        dependencies=flat_deps,
    )

    if output_divisions is not None:
        if output_divisions == 1:
            new_divisions = flat_deps[0].divisions
        else:
            new_divisions = tuple(
                map(lambda x: x * output_divisions, flat_deps[0].divisions)
            )
        return new_array_object(
            hlg,
            name=name,
            meta=meta,
            divisions=new_divisions,
        )
    else:
        return new_array_object(
            hlg,
            name=name,
            meta=meta,
            npartitions=flat_deps[0].npartitions,
        )


def _chunk_reducer_non_positional(
    chunk: ak.Array,
    is_axis_none: bool,
    *,
    reducer: Callable,
    mask_identity: bool,
) -> ak.Array:
    return reducer(
        chunk,
        keepdims=True,
        axis=-1 if is_axis_none else 0,
        mask_identity=mask_identity,
    )


def _concat_reducer_non_positional(
    partials: list[ak.Array], is_axis_none: bool
) -> ak.Array:
    concat_axis = -1 if is_axis_none else 0
    return ak.concatenate(partials, axis=concat_axis)


def _finalise_reducer_non_positional(
    partial: ak.Array,
    is_axis_none: bool,
    *,
    reducer: Callable,
    mask_identity: bool,
    keepdims: bool,
) -> ak.Array:
    return reducer(
        partial,
        axis=None if is_axis_none else 0,
        keepdims=keepdims,
        mask_identity=mask_identity,
    )


def _prepare_axis_none_chunk(chunk: ak.Array) -> ak.Array:
    # TODO: this is private Awkward code. We should figure out how to export it
    # if needed
    (layout,) = ak_do_remove_structure(
        ak.to_layout(chunk),
        flatten_records=False,
        drop_nones=False,
        keepdims=True,
        allow_records=False,
    )
    return ak.Array(layout, behavior=chunk.behavior)


def non_trivial_reduction(
    *,
    label: str,
    array: Array,
    axis: int | None,
    is_positional: bool,
    keepdims: bool,
    mask_identity: bool,
    reducer: Callable,
    behavior: Mapping | None = None,
    attrs: Mapping[str, Any] | None = None,
    combiner: Callable | None = None,
    token: str | None = None,
    dtype: Any | None = None,
    split_every: int | bool | None = None,
) -> Array | Scalar:
    if is_positional:
        raise NotImplementedError("positional reducers at axis=0 or axis=None")

    # Regularise the axis to (0, None)
    if axis == 0 or axis == -1 * array.ndim:
        axis = 0
    elif axis is not None:
        raise ValueError(axis)

    if combiner is None:
        combiner = reducer

    # is_positional == True is not implemented
    # if is_positional:
    #     assert combiner is reducer

    # For `axis=None`, we prepare each array to have the following structure:
    #   [[[ ... [x1 x2 x3 ... xN] ... ]]] (length-1 outer lists)
    # This makes the subsequent reductions an `axis=-1` reduction
    if axis is None:
        prepared_array = map_partitions(_prepare_axis_none_chunk, array)
    else:
        prepared_array = array

    chunked_fn = _chunk_reducer_non_positional
    tree_node_fn = _chunk_reducer_non_positional
    concat_fn = _concat_reducer_non_positional
    finalize_fn = _finalise_reducer_non_positional

    chunked_kwargs = {
        "reducer": reducer,
        "is_axis_none": axis is None,
        "mask_identity": mask_identity,
    }
    tree_node_kwargs = {
        "reducer": combiner,
        "is_axis_none": axis is None,
        "mask_identity": mask_identity,
    }

    concat_kwargs = {"is_axis_none": axis is None}
    finalize_kwargs = {
        "reducer": combiner,
        "mask_identity": mask_identity,
        "keepdims": keepdims,
        "is_axis_none": axis is None,
    }

    from dask_awkward.layers import AwkwardTreeReductionLayer

    token = token or tokenize(
        array,
        reducer,
        label,
        dtype,
        split_every,
        chunked_kwargs,
        tree_node_kwargs,
        concat_kwargs,
        finalize_kwargs,
    )
    name_tree_node = f"{label}-tree-node-{token}"
    name_finalize = f"{label}-finalize-{token}"

    chunked_fn = partial(chunked_fn, **chunked_kwargs)
    tree_node_fn = partial(tree_node_fn, **tree_node_kwargs)
    concat_fn = partial(concat_fn, **concat_kwargs)
    finalize_fn = partial(finalize_fn, **finalize_kwargs)

    if split_every is None:
        split_every = 8
    elif split_every is False:
        split_every = sys.maxsize
    else:
        pass

    chunked = map_partitions(chunked_fn, prepared_array, meta=empty_typetracer())

    trl = AwkwardTreeReductionLayer(
        name=name_finalize,
        name_input=chunked.name,
        npartitions_input=prepared_array.npartitions,
        concat_func=concat_fn,
        tree_node_func=tree_node_fn,
        finalize_func=finalize_fn,
        split_every=split_every,
        tree_node_name=name_tree_node,
    )

    graph = HighLevelGraph.from_collections(name_finalize, trl, dependencies=(chunked,))

    meta = reducer(
        array._meta,
        axis=axis,
        keepdims=keepdims,
        mask_identity=mask_identity,
    )
    if isinstance(meta, ak.highlevel.Array):
        return new_array_object(graph, name_finalize, meta=meta, npartitions=1)
    else:
        return new_scalar_object(graph, name_finalize, meta=meta)


def calculate_known_divisions(array: Array) -> tuple[int, ...]:
    """Determine the divisions of a collection.

    This function triggers an immediate computation.

    Parameters
    ----------
    array : dask_awkward.Array
        Awkard array collection.

    Returns
    -------
    tuple[int, ...]
        Locations (indices) of division boundaries.

    """
    num = map_partitions(ak.num, array, axis=0, meta=empty_typetracer())

    # if only 1 partition things are simple
    if array.npartitions == 1:
        return (0, num.compute())

    # if more than 1 partition cumulative sum required
    cs = list(np.cumsum(num.compute()))
    return tuple([0, *cs])


def _type(array: Array) -> Type | None:
    """Get the type object associated with an array.

    Parameters
    ----------
    array : dask_awkward.Array
        The collection.

    Returns
    -------
    Type
        The awkward type object of the array; if the array does not
        contain metadata ``None`` is returned.

    """
    if array._meta is not None:
        return array._meta.layout.form.type
    return None


def is_awkward_collection(obj: Any) -> bool:
    """Check if an object is a Dask Awkward collection.

    Parameters
    ----------
    obj : Any
        The object of interest.

    Returns
    -------
    bool
        True if `obj` is an Awkward Dask collection.

    """
    return isinstance(obj, (Array, Record, Scalar))


def is_typetracer(obj: Any) -> bool:
    """Check if an object is an Awkward typetracer.

    Typetracers can be one of these categories:
    - Array
    - Record
    - TypeTracerArray
    - MaybeNone
    - OneOf

    Parameters
    ----------
    obj : Any
        The object to test.

    Returns
    -------
    bool
        True if the `obj` is a typetracer like object.

    """
    # array/record typetracer
    if isinstance(obj, (ak.Array, ak.Record)):
        backend = obj.layout.backend

        if not backend.nplike.known_data:
            return True
    # scalar-like typetracer
    elif is_unknown_scalar(obj) or isinstance(obj, (MaybeNone, OneOf)):
        return True
    return False


def meta_or_identity(obj: Any) -> Any:
    """Retrieve the meta of an object or simply pass through.

    Parameters
    ----------
    obj : Any
        The object of interest.

    Returns
    -------
    Any
        If `obj` is an Awkward Dask collection it is `obj._meta`; if
        not we simply return `obj`.

    Examples
    --------
    >>> import awkward as ak
    >>> import dask_awkward as dak
    >>> from dask_awkward.core import meta_or_identity
    >>> x = ak.from_iter([[1, 2, 3], [4]])
    >>> x = dak.from_awkward(x, npartitions=2)
    >>> x
    dask.awkward<from-awkward, npartitions=2>
    >>> meta_or_identity(x)
    <Array-typetracer type='?? * var * int64'>
    >>> meta_or_identity(5)
    5
    >>> meta_or_identity("foo")
    'foo'

    """
    if is_awkward_collection(obj):
        return obj._meta
    elif is_dask_collection(obj) and is_arraylike(obj):
        return ak.Array(
            ak.from_numpy(obj._meta).layout.to_typetracer(forget_length=True)
        )
    return obj


@overload
def to_meta(objects: Sequence[Any]) -> tuple[Any, ...]:
    ...


@overload
def to_meta(objects: dict[str, Any]) -> dict[str, Any]:
    ...


def to_meta(objects):
    """Convert sequence or dict of Dask Awkward collections to their metas.

    Parameters
    ----------
    objects : Sequence[Any] or dict[str, Any]
        Sequence or dictionary of objects to retrieve metas from.

    Returns
    -------
    tuple[Any, ...] or dict[str, Any]
        The sequence of objects (or dictionary) where collections have
        been replaced with their metadata.

    """
    if isinstance(objects, dict):
        return {k: meta_or_identity(v) for k, v in objects.items()}
    return tuple(map(meta_or_identity, objects))


def length_zero_array_or_identity(obj: Any) -> Any:
    if is_awkward_collection(obj):
        return ak.typetracer.length_zero_if_typetracer(obj._meta, behavior=obj.behavior)
    return obj


def to_length_zero_arrays(objects: Sequence[Any]) -> tuple[Any, ...]:
    return tuple(map(length_zero_array_or_identity, objects))


def map_meta(fn: ArgsKwargsPackedFunction, *deps: Any) -> ak.Array | None:
    # NOTE: fn is assumed to be a *packed* function
    #       as defined up in map_partitions. be careful!
    try:
        meta = fn(*to_meta(deps))
        return meta
    except Exception as err:
        # if compute-unknown-meta is False then we don't care about
        # this failure and we return None.
        if not dask.config.get("awkward.compute-unknown-meta"):
            return None

        # if the metadata function call failed and raise-failed-meta
        # is True, then we want to raise the exception here.
        if dask.config.get("awkward.raise-failed-meta"):
            log.debug("metadata determination failed: %s" % err)
            raise

        # if the metadata function failed and we want to move on to
        # trying the length zero array calculation then we log a
        # warning and pass to the next try-except block.
        else:
            log.warning(
                "function call on just metas failed; will try length zero array technique"
            )
        pass
    try:
        arg_lzas = to_length_zero_arrays(deps)
        meta = ak.typetracer.typetracer_from_form(fn(*arg_lzas).layout.form)
        return meta
    except Exception:
        # if compute-unknown-meta is True and we've gotten to this
        # point, we want to throw a warning because a compute is going
        # to happen as a consequence of us not being able to determine
        # metadata.
        if dask.config.get("awkward.compute-unknown-meta"):
            extras = f"function call: {fn}\n" f"metadata: {deps}\n"
            warnings.warn(
                "metadata could not be determined; "
                "a compute on the first partition will occur.\n"
                f"{extras}",
                UserWarning,
            )
    return None


def typetracer_array(a: ak.Array | Array) -> ak.Array:
    """Retrieve the typetracer Array from a concrete or lazy instance.

    Parameters
    ----------
    a : ak.Array | Array
        Array of interest.

    Returns
    -------
    ak.Array
        Typetracer array associated with `a`.

    """
    if isinstance(a, Array):
        return a._meta
    elif isinstance(a, ak.Array):
        return ak.Array(
            a.layout.to_typetracer(forget_length=True),
            behavior=a._behavior,
            attrs=a._attrs,
        )
    else:
        msg = (
            "`a` should be an awkward array or a Dask awkward collection.\n"
            f"Got type {type(a)}"
        )
        raise TypeError(msg)


def empty_typetracer() -> ak.Array:
    """Instantiate a typetracer array with unknown length.

    Returns
    -------
    ak.Array
        Length-less typetracer array (content-less array).

    """
    a = ak.Array([])
    return ak.Array(a.layout.to_typetracer(forget_length=True))


class _BehaviorMethodFn:
    def __init__(self, attr: str, **kwargs: Any) -> None:
        self.attr = attr
        self.kwargs = kwargs

    def __call__(self, coll: ak.Array, *args: Any) -> ak.Array:
        return getattr(coll, self.attr)(*args, **self.kwargs)


class _BehaviorPropertyFn:
    def __init__(self, attr: str) -> None:
        self.attr = attr

    def __call__(self, coll: ak.Array) -> ak.Array:
        return getattr(coll, self.attr)


def normalize_single_outer_inner_index(
    divisions: tuple[int, ...], index: int
) -> tuple[int, int]:
    """Determine partition index and inner index for some divisions.

    Parameters
    ----------
    divisions : tuple[int, ...]
        The divisions of a Dask awkward collection.
    index : int
        The overall index (for the complete collection).

    Returns
    -------
    partition_index : int
        Which partition in the collection.
    new_index : int
        Which inner index in the determined partition.

    Examples
    --------
    >>> from dask_awkward.utils import normalize_single_outer_inner_index
    >>> divisions = (0, 3, 6, 9)
    >>> normalize_single_outer_inner_index(divisions, 0)
    (0, 0)
    >>> normalize_single_outer_inner_index(divisions, 5)
    (1, 2)
    >>> normalize_single_outer_inner_index(divisions, 8)
    (2, 2)

    """
    if index < 0:
        index = divisions[-1] + index
    if len(divisions) == 2:
        return (0, int(index))
    partition_index = int(np.digitize(index, divisions)) - 1
    new_index = index - divisions[partition_index]
    return (int(partition_index), int(new_index))


def make_unknown_length(array: ak.Array) -> ak.Array:
    """Make any highlevel Array a highlevel typetracer Array with unknown length.

    Parameters
    ----------
    array : ak.Array
        Array of interest

    Returns
    -------
    ak.Array
        Highlevel typetracer Array with unknown length.

    """
    return ak.Array(ak.to_layout(array).to_typetracer(forget_length=True))


class PartitionCompatibility(IntEnum):
    """Sum type for describing partition compatibility.

    Use the :func:`partition_compatibility` function as an entry point
    to instances of this class.

    Attributes
    ----------
    NO
        The compatibility is absolutely false; either an unequal
        number of partitions or known divisions do not match
    MAYBE
        The compatibility is possible; the total number of partitions
        are equal but some divisions are unknown so therefore it's
        possible that partitions are not compatible, but this cannot
        be determined without some compute.
    YES
        The compatibility is absolutely true; equal number of
        partitions and known divisions match.

    See Also
    --------
    dask_awkward.partition_compatibility

    """

    NO = 0
    MAYBE = 1
    YES = 2

    @staticmethod
    def _check(*args: Array) -> PartitionCompatibility:
        # first check to see if all arguments have the same number of
        # partitions; this is _always_ defined.
        for arg in args[1:]:
            if args[0].npartitions != arg.npartitions:
                return PartitionCompatibility.NO

        # now we check if divisions are compatible. Sometimes divisions
        # are unknown and we just have a tuple of Nones; but if divisions
        # are known we want to check if they are compatible.
        refarr: Array | None = None
        for arg in args:
            if arg.known_divisions:
                refarr = arg
                break
        # if we never hit the break just return True because we have no
        # known division Arrays.
        else:
            return PartitionCompatibility.MAYBE

        # at this point we have a reference array to compare divisions
        ngood = 0
        for arg in args:
            if arg.known_divisions:
                if arg.divisions != refarr.divisions:
                    return PartitionCompatibility.NO
                else:
                    ngood += 1

        # the ngood counter tells us if all divisions were present and are equal
        if ngood == len(args):
            return PartitionCompatibility.YES

        # if ngood is less than len(args) then we fall back on maybe compatible
        return PartitionCompatibility.MAYBE


def partition_compatibility(*args: Array) -> PartitionCompatibility:
    """Check if multiple collections have compatible partitions.

    Parameters
    ----------
    *args : Array
        Any number of array collections to check.

    Returns
    -------
    PartitionCompatibility
        Result of the check.

    Examples
    --------

    Starting with an absolutely compatible comparison:

    >>> import dask_awkward as dak
    >>> import awkward as ak
    >>> concrete = ak.Array([[1, 2, 3], [4], [5, 6], [0, 0, 0, 0]])
    >>> lazy = dak.from_awkward(concrete, npartitions=2)
    >>> selection = dak.sum(lazy, axis=1) == 0
    >>> dak.partition_compatibility(lazy, selection)
    <PartitionCompatibility.YES: 0>

    The selection doesn't change the length of the arrays at each
    partition, so the divisions are known to be conserved for those
    operations (the sum on ``axis=1`` along with the equality
    comparison).

    In general we have no way of knowing what the resulting divisions
    will be after a boolean selection, but the total number of
    partitions will be conserved, so we have to report ``MAYBE``:

    >>> selected_lazy = lazy[selection]
    >>> dak.partition_compatibility(lazy, lazy_selection)
    <PartitionCompatibility.MAYBE: 2>

    Due the simple nature of this example we know that after the
    selection the partitions will not be compatible (because it's
    clear only 1 element of the original array will survive the
    selection, so the divisions will change after that compute). Now
    we can eagerly compute what the divisions will be on the
    ``lazy_selection`` collection and get a ``NO`` result:

    >>> lazy_selection.eager_compute_divisions()
    >>> dak.partition_compatibility(lazy, lazy_selection)
    <PartitionCompatibility.NO: 1>

    Remember that :func:`Array.eager_compute_divisions` is going to
    trigger a compute to determine the divisions (to know divisions we
    need to know the length of each partition)

    """
    return PartitionCompatibility._check(*args)


HowStrictT = Union[Literal[1], Literal[2], PartitionCompatibility]


def compatible_partitions(
    *args: Array,
    how_strict: HowStrictT = PartitionCompatibility.MAYBE,
) -> bool:
    """Check if all arguments are compatibly partitioned.

    In operations where the blocks of multiple collections are used
    simultaneously, we need the collections to be equally partitioned.
    If the first argument has known divisions, other collections with
    known divisions will be tested against the first arguments
    divisions.

    Parameters
    ----------
    *args : Array
        Array collections of interest.
    how_strict : PartitionCompatibility or Literal[1] or Literal[2]
        Strictness level for the compatibility. If
        ``PartitionCompatbility.MAYBE`` or the integer 1, the check
        will return ``True`` if the arrays are maybe compatible (that
        is, some unknown divisions exist but the total number of
        partitions are compatible). If ``PartitionCompatibility.YES``
        or the integer 2, the check will return ``True`` if and only
        if the arrays are absolutely compatible (that is, all
        divisions are known and they are equal).

    Returns
    -------
    bool
        ``True`` if the collections have compatible partitions at the
        level of requested strictness.

    See Also
    --------
    dask_awkward.PartitionCompatibility
    dask_awkward.partition_compatibility

    """
    partcomp = partition_compatibility(*args)
    if partcomp == PartitionCompatibility.NO:
        return False
    elif partcomp == PartitionCompatibility.MAYBE:
        return how_strict == 1
    return True<|MERGE_RESOLUTION|>--- conflicted
+++ resolved
@@ -25,11 +25,6 @@
     create_unknown_scalar,
     is_unknown_scalar,
 )
-<<<<<<< HEAD
-from awkward.highlevel import NDArrayOperatorsMixin, _dir_pattern
-from awkward.typetracer import create_unknown_scalar
-=======
->>>>>>> e094ac11
 from dask.base import (
     DaskMethodsMixin,
     dont_optimize,
@@ -153,17 +148,9 @@
     def key(self) -> Key:
         return (self._name, 0)
 
-<<<<<<< HEAD
     def _check_meta(self, m):
         if isinstance(m, MaybeNone):
             return ak.Array(m.content)
-=======
-    def _check_meta(self, m: Any) -> Any | None:
-        if m is None:
-            return m
-        elif isinstance(m, (MaybeNone, OneOf)) or is_unknown_scalar(m):
-            return m
->>>>>>> e094ac11
         elif isinstance(m, ak.Array) and len(m) == 1:
             return m
         elif isinstance(m, OneOf) or is_unknown_scalar(m):
@@ -376,7 +363,6 @@
         Resulting collection.
 
     """
-<<<<<<< HEAD
 
     if meta is not None and dtype is None:
         pass
@@ -385,8 +371,6 @@
     else:
         ValueError("One (and only one) of dtype or meta can be defined.")
 
-=======
->>>>>>> e094ac11
     if isinstance(meta, MaybeNone):
         meta = ak.Array(meta.content)
     elif meta is not None:
@@ -447,16 +431,12 @@
         dtype = np.dtype(dtype)
     llg = AwkwardMaterializedLayer({(name, 0): s}, previous_layer_names=[])
     hlg = HighLevelGraph.from_collections(name, llg, dependencies=())
-<<<<<<< HEAD
     return Scalar(
         hlg,
         name,
         dtype=dtype,
         known_value=s,
     )
-=======
-    return Scalar(hlg, name, meta=create_unknown_scalar(dtype), known_value=s)
->>>>>>> e094ac11
 
 
 class Record(Scalar):
