--- conflicted
+++ resolved
@@ -2058,55 +2058,7 @@
 
     """
     layout = form.length_zero_array(highlevel=False)
-<<<<<<< HEAD
     return ak.Array(layout.to_typetracer(forget_length=True))
-
-
-def set_form_keys(form: Form, *, key: str) -> Form:
-    """Recursive function to apply key labels to `form`.
-
-    Parameters
-    ----------
-    form : awkward.forms.form.Form
-        Awkward Array form object to mutate.
-    key : str
-        Label to apply. If recursion is triggered by passing in a
-        Record Form, the key is used as a prefix for a specific
-        field.
-
-    Returns
-    -------
-    awkward.forms.form.Form
-        Mutated Form object.
-
-    """
-
-    # If the form is a record we need to loop over all fields in the
-    # record and set form that include the field name; this will keep
-    # recursing as well.
-    if form.is_record:
-        for field in form.fields:
-            full_key = f"{key}.{field}"
-            set_form_keys(form.content(field), key=full_key)
-
-    # If the form is a list (e.g. ListOffsetArray) we append a
-    # __list__ suffix to notify the optimization pass that we only
-    # touched the offsets and not the data buffer for this kind of
-    # identified form; keep recursing
-    elif form.is_list:
-        form.form_key = f"{key}.__list__"
-        set_form_keys(form.content, key=key)
-
-    # NumPy like array is easy
-    elif form.is_numpy:
-        form.form_key = key
-
-    # Anything else grab the content and keep recursing
-    else:
-        set_form_keys(form.content, key=key)
-
-    # Return the now mutated Form object.
-    return form
 
 
 def make_unknown_length(array: ak.Array) -> ak.Array:
@@ -2116,7 +2068,4 @@
             "typetracer",
             highlevel=False,
         ).to_typetracer(forget_length=True)
-    )
-=======
-    return ak.Array(layout.to_typetracer(forget_length=True))
->>>>>>> 12c9cca0
+    )