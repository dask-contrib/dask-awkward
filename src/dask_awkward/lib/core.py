from __future__ import annotations

import keyword
import logging
import math
import numbers
import operator
import sys
import warnings
from collections.abc import Callable, Hashable, Mapping, Sequence
from enum import IntEnum
from functools import cached_property, partial, wraps
from inspect import getattr_static
from numbers import Number
from types import MappingProxyType
from typing import TYPE_CHECKING, Any, Literal, TypeVar, Union, overload

import awkward as ak
import cachetools
import dask.config
import numpy as np
from awkward._do import remove_structure as ak_do_remove_structure
from awkward.highlevel import NDArrayOperatorsMixin, _dir_pattern
from awkward.typetracer import (
    MaybeNone,
    OneOf,
    TypeTracerArray,
    create_unknown_scalar,
    is_unknown_scalar,
    touch_data,
)
from dask.base import (
    DaskMethodsMixin,
    dont_optimize,
    is_dask_collection,
    tokenize,
    unpack_collections,
)
from dask.blockwise import BlockwiseDep
from dask.blockwise import blockwise as dask_blockwise
from dask.context import globalmethod
from dask.delayed import Delayed
from dask.highlevelgraph import HighLevelGraph
from dask.threaded import get as threaded_get
from dask.utils import IndexCallable
from dask.utils import OperatorMethodMixin as DaskOperatorMethodMixin
from dask.utils import funcname, is_arraylike, key_split

from dask_awkward.layers import AwkwardBlockwiseLayer, AwkwardMaterializedLayer
from dask_awkward.lib.optimize import all_optimizations
from dask_awkward.lib.utils import commit_to_reports
from dask_awkward.utils import (
    DaskAwkwardNotImplemented,
    IncompatiblePartitions,
    field_access_to_front,
    first,
    hyphenize,
    is_empty_slice,
)

if TYPE_CHECKING:
    from awkward.contents.content import Content
    from awkward.forms.form import Form
    from awkward.types.arraytype import ArrayType
    from awkward.types.type import Type
    from dask.array.core import Array as DaskArray
    from dask.bag.core import Bag as DaskBag
    from dask.typing import Graph, Key, NestedKeys, PostComputeCallable
    from numpy.typing import DTypeLike


T = TypeVar("T")


log = logging.getLogger(__name__)


def _make_dask_descriptor(func: Callable) -> Callable[[T, type[T], Array], Any]:
    """Adapt a function accepting a `dask_array` into a dask-awkward descriptor
    that invokes and returns the user function when invoked.

    Parameters
    ----------
    func : Callable dask-awkward descriptor body

    Returns
    -------
    Callable
        The callable dask-awkward descriptor
    """

    def descriptor(instance: T, owner: type[T], dask_array: Array) -> Any:
        impl = func.__get__(instance, owner)
        return impl(dask_array)

    return descriptor


def _make_dask_method(func: Callable) -> Callable[[T, type[T], Array], Callable]:
    """Adapt a function accepting a `dask_array` and additional arguments into
    a dask-awkward descriptor that invokes and returns the bound user function.

    Parameters
    ----------
    func : Callable
        The dask-awkward descriptor body.

    Returns
    -------
    Callable
        The callable dask-awkward descriptor.
    """

    def descriptor(instance: T, owner: type[T], dask_array: Array) -> Any:
        def impl(*args, **kwargs):
            impl = func.__get__(instance, owner)
            return impl(dask_array, *args, **kwargs)

        return impl

    return descriptor


F = TypeVar("F", bound=Callable)
G = TypeVar("G", bound=Callable)


class _DaskProperty(property):
    """A property descriptor that exposes a `.dask` method for registering
    dask-awkward descriptor implementations.
    """

    _dask_get: Callable | None = None

    def dask(self, func: F) -> _DaskProperty:
        assert self._dask_get is None
        self._dask_get = _make_dask_descriptor(func)
        return self


def _adapt_naive_dask_get(func: Callable) -> Callable:
    """Adapt a non-dask-awkward user-defined descriptor function into
    a dask-awkward aware descriptor that invokes the original function.

    Parameters
    ----------
    func : Callable
        The non-dask-awkward descriptor body.

    Returns
    -------
    Callable
        The callable dask-awkward aware descriptor body.
    """

    def wrapper(self, dask_array, *args, **kwargs):
        return func(self, *args, **kwargs)

    return wrapper


@overload
def dask_property(maybe_func: Callable, *, no_dispatch: bool = False) -> _DaskProperty:
    """An extension of Python's built-in `property` that supports registration
    of a dask getter via `.dask`.

    Parameters
    ----------
    maybe_func : Callable
        The property getter function.
    no_dispatch : bool
        If True, re-use the main getter function as the Dask implementation.

    Returns
    -------
    Callable
        The dask-awkward aware property descriptor
    """


@overload
def dask_property(
    maybe_func: None = None, *, no_dispatch: bool = False
) -> Callable[[Callable], _DaskProperty]:
    """An extension of Python's built-in `property` that supports registration
    of a dask getter via `.dask`.

    Parameters
    ----------
    maybe_func : Callable, optional
        The property getter function.
    no_dispatch : bool
        If True, re-use the main getter function as the Dask implementation.

    Returns
    -------
    Callable
        The callable dask-awkward aware property descriptor factory
    """
    ...


def dask_property(maybe_func=None, *, no_dispatch=False):
    """An extension of Python's built-in `property` that supports registration
    of a dask getter via `.dask`.

    Parameters
    ----------
    maybe_func : Callable, optional
        The property getter function.
    no_dispatch : bool
        If True, re-use the main getter function as the Dask implementation

    Returns
    -------
    Callable
        The callable dask-awkward aware descriptor factory or the descriptor itself
    """

    def dask_property_wrapper(func: Callable) -> _DaskProperty:
        prop = _DaskProperty(func)
        if no_dispatch:
            return prop.dask(_adapt_naive_dask_get(func))
        else:
            return prop

    if maybe_func is None:
        return dask_property_wrapper
    else:
        return dask_property_wrapper(maybe_func)


class _DaskMethod:
    _impl: Callable
    _dask_get: Callable | None = None

    def __init__(self, impl: Callable):
        self._impl = impl

    def __get__(
        self, instance: T | None, owner: type[T] | None = None
    ) -> _DaskMethod | Callable:
        if instance is None:
            return self

        return self._impl.__get__(instance, owner)

    def dask(self, func: Callable) -> _DaskMethod:
        self._dask_get = _make_dask_method(func)
        return self


@overload
def dask_method(maybe_func: F, *, no_dispatch: bool = False) -> _DaskMethod:
    """Decorate an instance method to provide a mechanism for overriding the
    implementation for dask-awkward arrays via `.dask`.

    Parameters
    ----------
    maybe_func : Callable
        The method implementation to decorate.
    no_dispatch : bool
        If True, re-use the main getter function as the Dask implementation

    Returns
    -------
    Callable
        The callable dask-awkward aware method.
    """


@overload
def dask_method(
    maybe_func: None = None, *, no_dispatch: bool = False
) -> Callable[[F], _DaskMethod]:
    """Decorate an instance method to provide a mechanism for overriding the
    implementation for dask-awkward arrays via `.dask`.

    Parameters
    ----------
    maybe_func : Callable, optional
        The method implementation to decorate.
    no_dispatch : bool
        If True, re-use the main getter function as the Dask implementation

    Returns
    -------
    Callable
        The callable dask-awkward aware method factory.
    """


def dask_method(maybe_func=None, *, no_dispatch=False):
    """Decorate an instance method to provide a mechanism for overriding the
    implementation for dask-awkward arrays via `.dask`.

    Parameters
    ----------
    maybe_func : Callable, optional
        The method implementation to decorate.
    no_dispatch : bool
        If True, re-use the main getter function as the Dask implementation

    Returns
    -------
    Callable
        The callable dask-awkward aware method.
    """

    def dask_method_wrapper(func: F) -> _DaskMethod:
        method = _DaskMethod(func)

        if no_dispatch:
            return method.dask(_adapt_naive_dask_get(func))
        else:
            return method

    if maybe_func is None:
        return dask_method_wrapper
    else:
        return dask_method_wrapper(maybe_func)


class Scalar(DaskMethodsMixin, DaskOperatorMethodMixin):
    """Single partition Dask collection representing a lazy Scalar.

    The class constructor is not intended for users. Instances of this
    class will be results from awkward operations.

    Within dask-awkward the ``new_scalar_object`` and
    ``new_known_scalar`` factory functions are used for creating new
    instances.

    """

    def __init__(
        self,
        dsk: HighLevelGraph,
        name: str,
        meta: Any | None = None,
        dtype: DTypeLike | None = None,
        known_value: Any | None = None,
    ) -> None:
        if not isinstance(dsk, HighLevelGraph):
            dsk = HighLevelGraph.from_collections(name, dsk, dependencies=())  # type: ignore
        self._dask: HighLevelGraph = dsk
        self._name: str = name
        if meta is not None and dtype is None:
            self._meta = self._check_meta(meta)
            self._dtype = self._meta.layout.dtype
        elif meta is None and dtype is not None:
            self._meta = ak.Array(create_unknown_scalar(dtype))
            self._dtype = dtype
        else:
            ValueError("One (and only one) of dtype or meta can be defined.")
        self._known_value: Any | None = known_value

    def __dask_graph__(self) -> Graph:
        return self._dask

    def __dask_keys__(self) -> NestedKeys:
        return [self.key]

    def __dask_layers__(self) -> Sequence[str]:
        return (self.name,)

    def __dask_tokenize__(self) -> Hashable:
        return self.name

    __dask_optimize__ = globalmethod(
        all_optimizations, key="awkward_scalar_optimize", falsey=dont_optimize
    )

    __dask_scheduler__ = staticmethod(threaded_get)

    def __dask_postcompute__(self) -> tuple[PostComputeCallable, tuple]:
        return first, ()

    def __dask_postpersist__(self):
        return self._rebuild, ()

    def _rebuild(self, dsk, *, rename=None):
        name = self._name
        if rename:
            raise ValueError("rename= unsupported in dask-awkward")
        return type(self)(dsk, name, self._meta, self.known_value)

    def __reduce__(self):
        return (Scalar, (self.dask, self.name, None, self.dtype, self.known_value))

    @property
    def dask(self) -> HighLevelGraph:
        return self._dask

    @property
    def name(self) -> str:
        return self._name

    @property
    def key(self) -> Key:
        return (self._name, 0)

    @property
    def report(self):
        return getattr(self._meta, "_report", set())

    def _check_meta(self, m):
        if isinstance(m, MaybeNone):
            return ak.Array(m.content)
        elif isinstance(m, ak.Array) and len(m) == 1:
            return m
        elif isinstance(m, OneOf) or is_unknown_scalar(m):
            if isinstance(m, TypeTracerArray):
                return ak.Array(m)
            else:
                return m
        raise TypeError(f"meta must be a typetracer, not a {type(m)}")

    @property
    def dtype(self) -> np.dtype:
        return self._dtype

    @property
    def npartitions(self) -> int:
        """Scalar and Records are unpartitioned by definition."""
        return 1

    @property
    def fields(self) -> list[str]:
        return []

    @property
    def layout(self) -> Any:
        raise TypeError("Scalars do not have a layout.")

    @property
    def divisions(self) -> tuple[None, None]:
        """Scalar and Records do not have divisions by definition."""
        return (None, None)

    @staticmethod
    def from_known(s: Any, dtype: DTypeLike | None = None) -> Scalar:
        """Create a scalar from a known value."""
        return new_known_scalar(s, dtype=dtype)

    def __repr__(self) -> str:  # pragma: no cover
        return self.__str__()

    def __str__(self) -> str:
        if self.known_value is not None:
            return (
                f"dask.awkward<{key_split(self.name)}, "
                "type=Scalar, "
                f"dtype={self.dtype}, "
                f"known_value={self.known_value}>"
            )
        return f"dask.awkward<{key_split(self.name)}, type=Scalar, dtype={self.dtype}>"

    def __getitem__(self, where: Any) -> Any:
        msg = (
            "__getitem__ access on Scalars should be done after converting "
            "the Scalar collection to delayed with the to_delayed method."
        )
        raise NotImplementedError(msg)

    @property
    def known_value(self) -> Any | None:
        return self._known_value

    def to_delayed(self, optimize_graph: bool = True) -> Delayed:
        """Convert Scalar collection into a Delayed collection.

        Parameters
        ----------
        optimize_graph : bool
            If ``True`` optimize the existing task graph before
            converting to delayed.

        Returns
        -------
        Delayed
            Resulting Delayed collection object.

        """
        dsk = self.__dask_graph__()
        layer = self.__dask_layers__()[0]
        if optimize_graph:
            layer = f"delayed-{self.name}"
            dsk = self.__dask_optimize__(dsk, self.__dask_keys__())
            dsk = HighLevelGraph.from_collections(layer, dsk, dependencies=())
        return Delayed(self.key, dsk, layer=layer)

    def __getattr__(self, attr):
        if attr.startswith("_"):
            raise AttributeError  # pragma: no cover
        msg = (
            "Attribute access on Scalars should be done after converting "
            "the Scalar collection to delayed with the to_delayed method."
        )
        raise AttributeError(msg)

    @classmethod
    def _get_binary_operator(cls, op, inv=False):
        def f(self, other):
            name = f"{op.__name__}-{tokenize(self, other)}"
            deps = [self]
            plns = [self.name]
            if is_dask_collection(other):
                task = (op, self.key, *other.__dask_keys__())
                deps.append(other)
                if inv:
                    plns.insert(0, other.name)
                else:
                    plns.append(other.name)
            else:
                if inv:
                    task = (op, other, self.key)
                else:
                    task = (op, self.key, other)
            if inv:
                plns.reverse()
            graph = HighLevelGraph.from_collections(
                name,
                layer=AwkwardMaterializedLayer(
                    {(name, 0): task},
                    previous_layer_names=plns,
                    fn=op,
                ),
                dependencies=tuple(deps),
            )
            if isinstance(other, (Scalar, Array)):
                if inv:
                    meta = op(other._meta, self._meta)
                else:
                    meta = op(self._meta, other._meta)
            else:
<<<<<<< HEAD
                meta = op(self._meta, other)
            commit_to_reports(name, self.report)
=======
                if inv:
                    meta = op(other, self._meta)
                else:
                    meta = op(self._meta, other)
>>>>>>> a3c201dc
            return new_scalar_object(graph, name, meta=meta)

        return f

    @classmethod
    def _get_unary_operator(cls, op, inv=False):
        def f(self):
            name = f"{op.__name__}-{tokenize(self)}"
            layer = AwkwardMaterializedLayer(
                {(name, 0): (op, self.key)},
                previous_layer_names=[self.name],
            )
            graph = HighLevelGraph.from_collections(
                name,
                layer,
                dependencies=(self,),
            )
            meta = op(self._meta)
            return new_scalar_object(graph, name, meta=meta)

        return f


def _promote_maybenones(op: Callable) -> Callable:
    """Wrap `op` function such that MaybeNone arguments are promoted.

    Typetracer graphs (i.e. what is run by our necessary buffers
    optimization) need `MaybeNone` results to be promoted to length 1
    typetracer arrays. MaybeNone objects don't support these ops, but
    arrays do.

    """

    @wraps(op)
    def f(*args):
        args = tuple(
            ak.Array(arg.content) if isinstance(arg, MaybeNone) else arg for arg in args
        )
        result = op(*args)
        return result

    return f


for op in [
    _promote_maybenones(operator.abs),
    _promote_maybenones(operator.neg),
    _promote_maybenones(operator.pos),
    _promote_maybenones(operator.invert),
    _promote_maybenones(operator.add),
    _promote_maybenones(operator.sub),
    _promote_maybenones(operator.mul),
    _promote_maybenones(operator.floordiv),
    _promote_maybenones(operator.truediv),
    _promote_maybenones(operator.mod),
    _promote_maybenones(operator.pow),
    _promote_maybenones(operator.and_),
    _promote_maybenones(operator.or_),
    _promote_maybenones(operator.xor),
    _promote_maybenones(operator.lshift),
    _promote_maybenones(operator.rshift),
    _promote_maybenones(operator.eq),
    _promote_maybenones(operator.ge),
    _promote_maybenones(operator.gt),
    _promote_maybenones(operator.ne),
    _promote_maybenones(operator.le),
    _promote_maybenones(operator.lt),
]:
    Scalar._bind_operator(op)


def new_scalar_object(
    dsk: HighLevelGraph,
    name: str,
    *,
    meta: Any | None = None,
    dtype: DTypeLike | None = None,
) -> Scalar:
    """Instantiate a new scalar collection.

    Parameters
    ----------
    dsk : HighLevelGraph
        Dask highlevel task graph.
    name : str
        Name for the collection.
    meta : Any
        Awkward typetracer metadata.

    Returns
    -------
    Scalar
        Resulting collection.

    """

    if meta is not None and dtype is None:
        pass
    elif meta is None and dtype is not None:
        meta = ak.Array(create_unknown_scalar(dtype))
    else:
        ValueError("One (and only one) of dtype or meta can be defined.")

    if isinstance(meta, MaybeNone):
        meta = ak.Array(meta.content)
    elif meta is not None:
        try:
            if ak.backend(meta) != "typetracer":
                raise TypeError(
                    f"meta Scalar must have a typetracer backend, not {ak.backend(meta)}"
                )
        except AttributeError:
            raise TypeError("meta Scalar must have a typetracer backend; check failed")

    return Scalar(dsk, name, meta, known_value=None)


def new_known_scalar(
    s: Any,
    dtype: DTypeLike | None = None,
    label: str | None = None,
) -> Scalar:
    """Instantiate a Scalar with a known value.

    Parameters
    ----------
    s : Any
        Python object.
    dtype : DTypeLike, optional
        NumPy dtype associated with the object, if undefined the dtype
        will be assigned via NumPy's interpretation of the object.
    label : str, optional
        Label for the task graph; if undefined "known-scalar" will be
        used.

    Returns
    -------
    Scalar
        Resulting collection.

    Examples
    --------
    >>> from dask_awkward.core import new_known_scalar
    >>> a = new_known_scalar(5, label="five")
    >>> a
    dask.awkward<five, type=Scalar, dtype=int64, known_value=5>
    >>> a.compute()
    5

    """
    label = label or "known-scalar"
    name = f"{label}-{tokenize(s)}"
    if dtype is None:
        if isinstance(s, (int, np.integer)):
            dtype = np.dtype(int)
        elif isinstance(s, (float, np.floating)):
            dtype = np.dtype(float)
        else:
            dtype = np.dtype(type(s))
    else:
        dtype = np.dtype(dtype)
    llg = AwkwardMaterializedLayer({(name, 0): s}, previous_layer_names=[])
    hlg = HighLevelGraph.from_collections(name, llg, dependencies=())
    return Scalar(
        hlg,
        name,
        dtype=dtype,
        known_value=s,
    )


class Record(Scalar):
    """Single partition Dask collection representing a lazy Awkward Record.

    The class constructor is not intended for users. Instances of this
    class will be results from awkward operations.

    Within dask-awkward the ``new_record_object`` factory function is
    used for creating new instances.

    """

    def __init__(self, dsk: HighLevelGraph, name: str, meta: Any | None = None) -> None:
        self._dask: HighLevelGraph = dsk
        self._name: str = name
        self._meta: ak.Record = self._check_meta(meta)

    def _check_meta(self, m: Any | None) -> Any | None:
        if not isinstance(m, ak.Record):
            raise TypeError(f"meta must be a Record typetracer object, not a {type(m)}")
        return m

    def __getitem__(self, where):
        token = tokenize(self, where)
        new_name = f"{where}-{token}"
        report = self.report
        new_meta = self._meta[where]
        commit_to_reports(new_name, report)

        # first check for array type return
        if isinstance(new_meta, ak.Array):
            graphlayer = {(new_name, 0): (operator.getitem, self.key, where)}
            hlg = HighLevelGraph.from_collections(
                new_name,
                graphlayer,
                dependencies=[self],
            )
            new_meta._report = report
            hlg.layers[new_name].meta = new_meta
            return new_array_object(hlg, new_name, meta=new_meta, npartitions=1)

        # then check for scalar (or record) type
        graphlayer = {(new_name, 0): (operator.getitem, self.key, where)}
        hlg = HighLevelGraph.from_collections(
            new_name,
            graphlayer,
            dependencies=[self],
        )
        if isinstance(new_meta, ak.Record):
            new_meta._report = report
            hlg.layers[new_name].meta = new_meta
            return new_record_object(hlg, new_name, meta=new_meta)
        else:
            return new_scalar_object(hlg, new_name, meta=new_meta)

    def __getattr__(self, attr):
        if attr not in (self.fields or []):
            raise AttributeError(f"{attr} not in fields.")
        try:
            return self.__getitem__(attr)
        except (IndexError, KeyError):
            raise AttributeError(f"{attr} not in fields.")

    def __str__(self) -> str:
        return f"dask.awkward<{key_split(self.name)}, type=Record>"

    def __reduce__(self):
        return (Record, (self.dask, self.name, self._meta))

    @property
    def fields(self) -> list[str]:
        if self._meta is None:
            raise TypeError("metadata is missing; cannot determine fields.")
        return getattr(self._meta, "fields", None) or []

    @property
    def layout(self) -> Any:
        return self._meta.layout

    def _ipython_key_completions_(self) -> list[str]:
        if self._meta is not None:
            return self._meta._ipython_key_completions_()
        return []

    def __dir__(self) -> list[str]:
        fields = [] if self._meta is None else self._meta._layout.fields
        return sorted(
            set(
                [x for x in dir(type(self)) if not x.startswith("_")]
                + dir(super())
                + [
                    x
                    for x in fields
                    if _dir_pattern.match(x) and not keyword.iskeyword(x)
                ]
            )
        )


def new_record_object(dsk: HighLevelGraph, name: str, *, meta: Any) -> Record:
    """Instantiate a new record collection.

    Parameters
    ----------
    dsk : HighLevelGraph
        Dask high level graph.
    name : str
        Name for the collection.
    meta : Any
        Awkward typetracer as metadata

    Returns
    -------
    Record
        Resulting collection.

    """
    out = Record(dsk, name, meta)
    if meta.__doc__ != meta.__class__.__doc__:
        out.__doc__ = meta.__doc__
    if ak.backend(meta) != "typetracer":
        raise TypeError(
            f"meta Record must have a typetracer backend, not {ak.backend(meta)}"
        )
    return out


def _is_numpy_or_cupy_like(arr: Any) -> bool:
    return (
        hasattr(arr, "ndim")
        and hasattr(arr, "shape")
        and isinstance(arr.shape, tuple)
        and hasattr(arr, "dtype")
    )


def _finalize_array(results: Sequence[Any]) -> Any:
    # special cases for length 1 results
    if len(results) == 1:
        np_like = _is_numpy_or_cupy_like(results[0])
        if isinstance(results[0], (int, ak.Array)) or np_like:  # type: ignore[unreachable]
            return results[0]

    # a sequence of arrays that need to be concatenated.
    elif any(isinstance(r, ak.Array) for r in results):
        return ak.concatenate(results)

    # a sequence of scalars that are stored as np.ndarray(N) where N
    # is a number (i.e. shapeless numpy array)
    elif any(_is_numpy_or_cupy_like(r) for r in results) and any(
        r.shape == () for r in results
    ):
        return ak.Array(list(results))

    # in awkward < 2.5 we can get integers instead of np.array scalars
    elif isinstance(results, (tuple, list)) and all(
        isinstance(r, (int, np.integer)) for r in results
    ):
        return ak.Array(list(results))

    # sometimes all partition results will be None (some write-to-disk
    # operations)
    elif all(r is None for r in results):
        return None

    else:
        msg = (
            "Unexpected results of a computation.\n "
            f"results: {results}"
            f"type of first result: {type(results[0])}"
        )
        raise RuntimeError(msg)


dak_cache = cachetools.LRUCache(maxsize=1000)


class Array(DaskMethodsMixin, NDArrayOperatorsMixin):
    """Partitioned, lazy, and parallel Awkward Array Dask collection.

    The class constructor is not intended for users. Instead use
    factory functions like :py:func:`~dask_awkward.from_parquet`,
    :py:func:`~dask_awkward.from_json`, etc.

    Within dask-awkward the ``new_array_object`` factory function is
    used for creating new instances.

    """

    def __init__(
        self,
        dsk: HighLevelGraph,
        name: str,
        meta: ak.Array,
        divisions: tuple[int, ...] | tuple[None, ...],
    ) -> None:
        self._dask: HighLevelGraph = dsk
        self._name: str = name
        self._divisions: tuple[int, ...] | tuple[None, ...] = divisions
        self._meta: ak.Array = meta

    def __dask_graph__(self) -> HighLevelGraph:
        return self.dask

    def __dask_keys__(self) -> NestedKeys:
        return [(self.name, i) for i in range(self.npartitions)]

    def __dask_layers__(self) -> tuple[str]:
        return (self.name,)

    def __dask_tokenize__(self) -> Hashable:
        return self.name

    def __dask_postcompute__(self) -> tuple[Callable, tuple]:
        return _finalize_array, ()

    def __dask_postpersist__(self):
        return self._rebuild, ()

    __dask_optimize__ = globalmethod(
        all_optimizations, key="awkward_array_optimize", falsey=dont_optimize
    )

    __dask_scheduler__ = staticmethod(threaded_get)

    def __setitem__(self, where: Any, what: Any) -> None:
        if not (
            isinstance(where, str)
            or (isinstance(where, tuple) and all(isinstance(x, str) for x in where))
        ):
            raise TypeError("only fields may be assigned in-place (by field name)")

        if not isinstance(what, (Array, Number)):
            raise DaskAwkwardNotImplemented(
                "Supplying anything other than a dak.Array, or Number to __setitem__ is not yet available!"
            )

        from dask_awkward.lib.structure import with_field

        appended = with_field(self, what, where=where, behavior=self.behavior)

        self._meta = appended._meta
        self._dask = appended._dask
        self._name = appended._name

    def _rebuild(self, dsk, *, rename=None):
        name = self.name
        if rename:
            raise ValueError("rename= unsupported in dask-awkward")
        return Array(dsk, name, self._meta, divisions=self.divisions)

    def reset_meta(self) -> None:
        """Assign an empty typetracer array as the collection metadata."""
        self._meta = empty_typetracer()

    @property
    def report(self):
        return getattr(self._meta, "_report", set())

    def repartition(
        self,
        npartitions: int | None = None,
        divisions: tuple[int, ...] | None = None,
        rows_per_partition: int | None = None,
        one_to_n: int | None = None,
        n_to_one: int | None = None,
    ) -> Array:
        """Restructure the partitioning of the whole array

        Various schemes are possible, with one of the mutually exclusive
        optional arguments for each. Of these, the first three require
        knowledge of the number of rows in each existing partition, which
        will be eagerly computed if not already known, and some shuffling of
        data between partitions.

        - npartitions: split all the rows as evenly as possible into this
          many output partitions.
        - divisions: exact row count offsets of each output partition
        - rows_per_partition: each partition will have this many rows,
          except the last, which will have this number or fewer
        - one_to_n: each input partition becomes n output partitions
        - n_to_one: every n adjacent input partitions becomes one
          output partition. Note that exactly one output partition
          (npartitions=1) is a special case of this.
        """
        from dask_awkward.layers import AwkwardMaterializedLayer
        from dask_awkward.lib.structure import (
            repartition_layer,
            simple_repartition_layer,
        )

        if (
            sum(
                bool(_)
                for _ in (
                    npartitions,
                    divisions,
                    rows_per_partition,
                    one_to_n,
                    n_to_one,
                )
            )
            != 1
        ):
            raise ValueError("Please specify exactly one of the inputs")
        new_divisions: tuple[int, ...] = ()
        if npartitions and npartitions == 1:
            npartitions, n_to_one = None, self.npartitions
        if n_to_one or one_to_n:
            token = tokenize(self, n_to_one, one_to_n)
            key = f"repartition-{token}"
            new_layer_raw, new_divisions = simple_repartition_layer(
                self, n_to_one, one_to_n, key
            )
        else:
            if not self.known_divisions:
                self.eager_compute_divisions()
            nrows = self.defined_divisions[-1]
            if divisions:
                if divisions == self.divisions:
                    # noop
                    return self
                new_divisions = divisions
            elif npartitions:
                rows_per_partition = math.ceil(nrows / npartitions)
            if rows_per_partition:
                new_divs = list(range(0, nrows, rows_per_partition))
                new_divs.append(nrows)
                new_divisions = tuple(new_divs)
            token = tokenize(self, divisions)
            key = f"repartition-{token}"
            new_layer_raw = repartition_layer(self, key, new_divisions)

        new_layer = AwkwardMaterializedLayer(
            new_layer_raw,
            previous_layer_names=[self.name],
        )
        new_graph = HighLevelGraph.from_collections(
            key, new_layer, dependencies=(self,)
        )
        commit_to_reports(key, self.report)
        return new_array_object(
            new_graph,
            key,
            meta=self._meta,
            behavior=self.behavior,
            divisions=tuple(new_divisions),
        )

    def __len__(self) -> int:
        if not self.known_divisions:
            raise TypeError(
                "Cannot determine length of collection with unknown partition sizes without executing the graph.\n"
                "Use `dask_awkward.num(..., axis=0)` if you want a lazy Scalar of the length.\n"
                "If you want to eagerly compute the partition sizes to have the ability to call `len` on the collection"
                ", use `.eager_compute_divisions()` on the collection."
            )
        return self.divisions[-1]  # type: ignore

    def _shorttypestr(self, max: int = 10) -> str:
        return str(_type(self))[0:max]

    def _typestr(self, max: int = 0) -> str:
        tstr = str(_type(self))
        if max and len(tstr) > max:
            tstr = f"{tstr[0:max]} ... }}"
        return f"var * {tstr}"

    def __str__(self) -> str:
        return (
            f"dask.awkward<{key_split(self.name)}, "
            f"npartitions={self.npartitions}"
            ">"
        )

    def __repr__(self) -> str:  # pragma: no cover
        return self.__str__()

    def __iter__(self):
        raise NotImplementedError(
            "Iteration over a Dask Awkward collection is not supported.\n"
            "A suggested alternative: define a function which iterates over\n"
            "an awkward array and use that function with map_partitions."
        )

    def _ipython_display_(self):
        return self._meta._ipython_display_()  # pragma: no cover

    def _ipython_canary_method_should_not_exist_(self):
        return self._meta._ipython_canary_method_should_not_exist_()  # pragma: no cover

    def _repr_mimebundle_(self):
        return self._meta._repr_mimebundle_()  # pragma: no cover

    def _ipython_key_completions_(self) -> list[str]:
        if self._meta is not None:
            return self._meta._ipython_key_completions_()
        return []

    def __dir__(self) -> list[str]:
        fields = [] if self._meta is None else self._meta._layout.fields
        return sorted(
            set(
                [x for x in dir(type(self)) if not x.startswith("_")]
                + dir(super())
                + [
                    x
                    for x in fields
                    if _dir_pattern.match(x) and not keyword.iskeyword(x)
                ]
            )
        )

    def __reduce__(self):
        return (Array, (self.dask, self.name, self._meta, self.divisions))

    @property
    def dask(self) -> HighLevelGraph:
        """High level task graph associated with the collection."""
        return self._dask

    @property
    def keys(self) -> NestedKeys:
        """Task graph keys."""
        return self.__dask_keys__()

    @property
    def name(self) -> str:
        """Name of the collection."""
        return self._name

    @property
    def ndim(self) -> int:
        """Number of dimensions."""
        assert self._meta is not None
        return self._meta.ndim

    @property
    def divisions(self) -> tuple[int, ...] | tuple[None, ...]:
        """Location of the collections partition boundaries."""
        return self._divisions

    @property
    def known_divisions(self) -> bool:
        """True if the divisions are known (absence of ``None`` in the tuple)."""
        return len(self.divisions) > 0 and None not in self.divisions

    @property
    def defined_divisions(self) -> tuple[int, ...]:
        if not self.known_divisions:
            raise ValueError("defined_divisions only works when divisions are known.")
        return self._divisions  # type: ignore

    @property
    def npartitions(self) -> int:
        """Total number of partitions."""
        return len(self.divisions) - 1

    @property
    def layout(self) -> Content:
        """awkward Array layout associated with the eventual computed result."""
        if self._meta is not None:
            return self._meta.layout
        raise ValueError("This collection's meta is None; unknown layout.")

    @property
    def attrs(self) -> Mapping[str, Any]:
        """awkward Array attrs dictionary."""
        if self._meta is not None:
            return MappingProxyType(self._meta.attrs)
        raise ValueError("This collection's meta is None; no attrs property available.")

    @property
    def behavior(self) -> Mapping | None:
        """awkward Array behavior dictionary."""
        if self._meta is not None:
            behavior = self._meta.behavior
            return None if behavior is None else MappingProxyType(behavior)
        raise ValueError(
            "This collection's meta is None; no behavior property available."
        )

    @property
    def mask(self) -> AwkwardMask:
        return AwkwardMask(self)

    @property
    def fields(self) -> list[str]:
        """Record field names (if any)."""
        return getattr(self._meta, "fields", None) or []

    @property
    def form(self) -> Form:
        """awkward Array form associated with the eventual computed result."""
        if self._meta is not None:
            return self._meta.layout.form
        raise ValueError("This collection's meta is None; unknown form.")

    @property
    def type(self) -> ArrayType:
        """awkward Array type associated with the eventual computed result."""
        t = ak.types.ArrayType(
            self._meta._layout.form.type,
            0,
            behavior=self._meta._behavior,
        )
        t._length = "??"
        return t

    @cached_property
    def keys_array(self) -> np.ndarray:
        """NumPy array of task graph keys."""
        return np.array(self.__dask_keys__(), dtype=object)

    def _partitions(self, index: Any) -> Array:
        # TODO: this produces a materialized layer, but could work like repartition() and slice()
        if not isinstance(index, tuple):
            index = (index,)
        token = tokenize(self, index)
        from dask.array.slicing import normalize_index

        raw = normalize_index(index, (self.npartitions,))
        index = tuple(slice(k, k + 1) if isinstance(k, Number) else k for k in raw)  # type: ignore
        name = f"partitions-{token}"
        new_keys = self.keys_array[index].tolist()
        dsk = {(name, i): tuple(key) for i, key in enumerate(new_keys)}
        layer = AwkwardMaterializedLayer(dsk, previous_layer_names=[self.name])
        graph = HighLevelGraph.from_collections(
            name,
            layer,
            dependencies=(self,),
        )
        layer.meta = self._meta

        # if a single partition was requested we trivially know the new divisions.
        if len(raw) == 1 and isinstance(raw[0], int) and self.known_divisions:
            # TODO: don't we always know the divisions?
            new_divisions = (
                0,
                self.divisions[raw[0] + 1] - self.divisions[raw[0]],  # type: ignore
            )
        # otherwise nullify the known divisions
        else:
            new_divisions = (None,) * (len(new_keys) + 1)  # type: ignore
        commit_to_reports(name, self.report)
        return new_array_object(
            graph, name, meta=self._meta, divisions=tuple(new_divisions)
        )

    @property
    def partitions(self) -> IndexCallable:
        """Get a specific partition or slice of partitions.

        Returns
        -------
        dask.utils.IndexCallable

        Examples
        --------
        >>> import dask_awkward as dak
        >>> import awkward as ak
        >>> aa = ak.Array([[1, 2, 3], [], [2]])
        >>> a = dak.from_awkward(aa, npartitions=3)
        >>> a
        dask.awkward<from-awkward, npartitions=3>
        >>> a.partitions[0]
        dask.awkward<partitions, npartitions=1>
        >>> a.partitions[0:2]
        dask.awkward<partitions, npartitions=2>
        >>> a.partitions[2].compute()
        <Array [[2]] type='1 * var * int64'>

        """
        return IndexCallable(self._partitions)

    def _getitem_trivial_map_partitions(
        self,
        where: Any,
        meta: Any | None = None,
        label: str | None = None,
    ) -> Any:
        if meta is None and self._meta is not None:
            if isinstance(where, tuple):
                metad = to_meta(where)
                meta = self._meta[metad]
            else:
                m = to_meta([where])[0]
                meta = self._meta[m]
        return _map_partitions(
            operator.getitem,
            self,
            where,
            meta=meta,
            output_divisions=1,
            label=label,
        )

    def _getitem_outer_bool_or_int_lazy_array(self, where):
        ba = where if isinstance(where, Array) else where[0]
        if partition_compatibility(self, ba) == PartitionCompatibility.NO:
            raise IncompatiblePartitions("getitem", self, ba)

        if isinstance(where, tuple):
            raise DaskAwkwardNotImplemented(
                "tuple style input boolean/int selection is not supported."
            )

        new_meta = self._meta[where._meta]
        return self._map_partitions(
            operator.getitem,
            where,
            meta=new_meta,
        )

    def _getitem_outer_str_or_list(
        self,
        where: str | list | tuple[Any, ...],
        label: str | None = None,
    ) -> Any:
        new_meta: Any | None = None
        if self._meta is not None:
            if isinstance(where, tuple):
                if not isinstance(where[0], (str, list)):
                    raise TypeError("Expected where[0] to be a string or list")
                metad = to_meta(where)
                new_meta = self._meta[metad]
            elif isinstance(where, (str, list)):
                new_meta = self._meta[where]
        return self._getitem_trivial_map_partitions(where, meta=new_meta, label=label)

    def _getitem_outer_int(self, where: int | tuple[Any, ...]) -> Any:
        if where == 0 or (isinstance(where, tuple) and where[0] == 0):
            pass
        elif not self.known_divisions:
            self.eager_compute_divisions()

        new_meta: Any | None = None
        # multiple objects passed to getitem. collections passed in
        # the tuple of objects have not been tested!
        if isinstance(where, tuple):
            if not isinstance(where[0], int):
                raise TypeError("Expected where[0] to be and integer.")
            if where[0] == 0:
                pidx, outer_where = 0, 0
            else:
                pidx, outer_where = normalize_single_outer_inner_index(
                    self.divisions, where[0]  # type: ignore
                )
            partition = self.partitions[pidx]
            rest = where[1:]
            where = (outer_where, *rest)
            if partition._meta is not None:
                metad = to_meta(where)
                new_meta = partition._meta[metad]
        # single object passed to getitem
        elif isinstance(where, int):
            if where == 0:
                pidx, where = 0, 0
            else:
                pidx, where = normalize_single_outer_inner_index(self.divisions, where)  # type: ignore
            partition = self.partitions[pidx]
            if partition._meta is not None:
                new_meta = partition._meta[where]
                # new_meta = make_unknown_length(partition._meta)[where]
                # new_meta = ak.Array(
                #     ak.to_backend(
                #         partition._meta,
                #         "typetracer",
                #         highlevel=False,
                #     ).to_typetracer(forget_length=True)
                # )[where]

        # if we know a new array is going to be made, just call the
        # trivial inner on the new partition.
        if isinstance(new_meta, ak.Array):
            result = partition._getitem_trivial_map_partitions(where, meta=new_meta)
            result._divisions = (0, None)
            return result

        # otherwise make sure we have one of the other potential results.
        if not isinstance(new_meta, (ak.Record, TypeTracerArray, OneOf, MaybeNone)):
            raise DaskAwkwardNotImplemented("Key type not supported for this array.")

        token = tokenize(partition, where)
        name = f"getitem-{token}"
        dsk = {
            (name, 0): (
                operator.getitem,
                partition.__dask_keys__()[0],
                where,
            )
        }
        hlg = HighLevelGraph.from_collections(
            name,
            AwkwardMaterializedLayer(dsk, previous_layer_names=[self.name]),
            dependencies=[partition],
        )
        if isinstance(new_meta, ak.Record):
            return new_record_object(hlg, name, meta=new_meta)
        else:
            return new_scalar_object(hlg, name, meta=new_meta)

    def _getitem_slice_on_zero(self, where):
        # normalise
        sl = where[0]
        rest = tuple(where[1:])
        step = sl.step or 1
        start = sl.start or 0

        if not self.known_divisions:
            self.eager_compute_divisions()
        stop = sl.stop or self.defined_divisions[-1]
        start = start if start >= 0 else self.defined_divisions[-1] + start
        stop = stop if stop >= 0 else self.defined_divisions[-1] + stop
        if step < 0:
            raise DaskAwkwardNotImplemented("negative step slice on zeroth dimension")

        # setup
        token = tokenize(self, where)
        name = f"getitem-{token}"
        remainder = 0
        outpart = 0
        divisions = [0]
        dask = {}
        # make low-level graph
        for i in range(self.npartitions):
            if start > self.defined_divisions[i + 1]:
                # first partition not yet found
                continue
            if stop < self.defined_divisions[i] and dask:
                # no more partitions with valid rows
                # does **NOT** exit if there are no partitions yet, to make sure there is always
                # at least one, needed to get metadata of empty output right
                break
            slice_start = max(start - self.defined_divisions[i], 0 + remainder)
            slice_end = min(
                stop - self.defined_divisions[i],
                self.defined_divisions[i + 1] - self.defined_divisions[i],
            )
            if (
                slice_end == slice_start
                and (self.defined_divisions[i + 1] - self.defined_divisions[i])
                and dask
            ):
                # in case of zero-row last partition (if not only partition)
                break
            dask[(name, outpart)] = (
                _zero_getitem,
                (self.name, i),
                slice(slice_start, slice_end, step),
                rest,
            )
            outpart += 1
            remainder = (
                (self.defined_divisions[i] + slice_start)
                - self.defined_divisions[i + 1]
            ) % step
            remainder = step - remainder if remainder < 0 else remainder
            nextdiv = math.ceil((slice_end - slice_start) / step)
            divisions.append(divisions[-1] + nextdiv)

        hlg = HighLevelGraph.from_collections(
            name,
            AwkwardMaterializedLayer(dask, previous_layer_names=[self.name]),
            dependencies=[self],
        )
        commit_to_reports(name, self.report)
        return new_array_object(
            hlg,
            name,
            meta=self._meta,
            behavior=self.behavior,
            divisions=tuple(divisions),
        )

    def _getitem_tuple(self, where):
        where, n_field_accesses = field_access_to_front(where)

        if isinstance(where[0], int):
            return self._getitem_outer_int(where)

        elif isinstance(where[0], (str, list)):
            first, rest = where[:n_field_accesses], where[n_field_accesses:]
            if rest:
                return self._getitem_trivial_map_partitions(first)[rest]
            return self._getitem_trivial_map_partitions(first)

        elif isinstance(where[0], slice) and is_empty_slice(where[0]):
            return self._getitem_trivial_map_partitions(where)

        elif isinstance(where[0], slice):
            return self._getitem_slice_on_zero(where)
        # boolean array
        elif isinstance(where[0], Array):
            try:
                dtype = where[0].layout.dtype.type
            except AttributeError:
                dtype = where[0].layout.content.dtype.type
            if issubclass(dtype, (np.bool_, numbers.Integral)):
                return self._getitem_outer_bool_or_int_lazy_array(where)

        elif where[0] is Ellipsis:
            if len(where) <= self.ndim:
                return self._getitem_trivial_map_partitions(where)

            raise DaskAwkwardNotImplemented(
                "Array slicing doesn't currently support Ellipsis where "
                "the total number of sliced axes is greater than the "
                "dimensionality of the array."
            )

        raise DaskAwkwardNotImplemented(
            f"Array.__getitem__ doesn't support multi object: {where}"
        )

    def _getitem_single(self, where):
        # a single string
        if isinstance(where, str):
            return self._getitem_outer_str_or_list(where, label=where)

        # an empty slice

        elif is_empty_slice(where):
            return self

        elif isinstance(where, list):
            return self._getitem_outer_str_or_list(where)

        elif isinstance(where, slice):
            return self._getitem_slice_on_zero((where,))

        # a single integer
        elif isinstance(where, int):
            return self._getitem_outer_int(where)

        elif isinstance(where, Array):
            layout = where.layout
            while not hasattr(layout, "dtype"):
                layout = layout.content
            dtype = layout.dtype.type
            if issubclass(dtype, (np.bool_, numbers.Integral)):
                return self._getitem_outer_bool_or_int_lazy_array(where)

        # a single ellipsis
        elif where is Ellipsis:
            return self

        elif self.npartitions == 1:
            return self.map_partitions(operator.getitem, where)

        raise DaskAwkwardNotImplemented(f"__getitem__ doesn't support where={where}.")

    def __getitem__(self, where):
        """Select items from the collection.

        Heavily under construction.

        Arguments
        ---------
        where : many types supported
            Selection criteria.

        Returns
        -------
        Array | Record | Scalar
            Resulting collection.

        """

        # don't accept lists containing integers.
        if isinstance(where, list):
            if any(isinstance(k, int) for k in where):
                # this is something we'll likely never support so we
                # do not use the DaskAwkwardNotImplemented exception.
                raise RuntimeError("Lists containing integers are not supported.")

        if isinstance(where, tuple):
            out = self._getitem_tuple(where)
        else:
            out = self._getitem_single(where)
        if self.report:
            commit_to_reports(out.name, self.report)
            out._meta._report = self._meta._report
        out.dask.layers[out.name].meta = out._meta
        return out

    def _is_method_heuristic(self, resolved: Any) -> bool:
        return callable(resolved)

    def __getattr__(self, attr: str) -> Any:
        if attr not in (self.fields or []):
            try:
                cls_method = getattr_static(self._meta, attr)
            except AttributeError:
                raise AttributeError(f"{attr} not in fields.")
            else:
                if hasattr(cls_method, "_dask_get"):
                    return cls_method._dask_get(self._meta, type(self._meta), self)
                elif self._is_method_heuristic(cls_method):

                    @wraps(cls_method)
                    def wrapper(*args, **kwargs):
                        return self.map_partitions(
                            _BehaviorMethodFn(attr, **kwargs),
                            *args,
                            label=hyphenize(attr),
                        )

                    return wrapper
                else:
                    return self.map_partitions(
                        _BehaviorPropertyFn(attr),
                        label=hyphenize(attr),
                    )
        try:
            # at this point attr is either a field or we'll have to
            # raise an exception.
            return self.__getitem__(attr)
        except (IndexError, KeyError):
            raise AttributeError(f"{attr} not in fields.")

    def _map_partitions(
        self,
        func: Callable,
        *args: Any,
        **kwargs: Any,
    ) -> Array:
        """Maps a function to partitions without flattening the function inputs."""
        return _map_partitions(func, self, *args, **kwargs)

    def map_partitions(
        self,
        func: Callable,
        *args: Any,
        traverse: bool = True,
        **kwargs: Any,
    ) -> Array:
        """Map a function across all partitions of the collection.

        Parameters
        ----------
        func : Callable
            Function to call on all partitions.
        *args : Collections and function arguments
            Additional arguments passed to `func` after the
            collection, if arguments are Array collections
            they must be compatibly partitioned with the object this
            method is being called from.
        traverse : bool
            Unpack basic python containers to find dask collections.
        **kwargs : Any
            Additional keyword arguments passed to the `func`.

        Returns
        -------
        dask_awkward.Array
            The new collection.

        See Also
        --------
        dask_awkward.map_partitions

        """
        return map_partitions(func, self, *args, traverse=traverse, **kwargs)

    def eager_compute_divisions(self) -> None:
        """Force a compute of the divisions."""
        self._divisions = calculate_known_divisions(self)

    def clear_divisions(self) -> None:
        """Clear the divisions of a Dask Awkward Collection."""
        self._divisions = (None,) * (self.npartitions + 1)

    def __awkward_function__(self, func, array_likes, args, kwargs):
        import dask_awkward

        if any(isinstance(arg, ak.Array) for arg in array_likes):
            raise TypeError("cannot mix awkward.Array and dask_awkward.Array")

        fn_name = func.__qualname__
        try:
            fn = getattr(dask_awkward, fn_name)
        except AttributeError:
            try:
                import dask_awkward.lib.str

                fn = getattr(dask_awkward.str, fn_name)
            except AttributeError:
                return NotImplemented
        return fn(*args, **kwargs)

    def __array_ufunc__(self, ufunc, method, *inputs, **kwargs):
        if method != "__call__":
            raise RuntimeError("Array ufunc supports only method == '__call__'")

        dak_arrays = tuple(a for a in inputs if isinstance(a, Array))
        if partition_compatibility(*dak_arrays) == PartitionCompatibility.NO:
            raise IncompatiblePartitions(*dak_arrays)

        return _map_partitions(
            ufunc,
            *inputs,
            output_divisions=1,
            **kwargs,
        )

    def __array__(self, *_, **__):
        raise NotImplementedError

    def to_delayed(self, optimize_graph: bool = True) -> list[Delayed]:
        """Convert the collection to a list of delayed objects.

        One dask.delayed.Delayed object per partition.

        Parameters
        ----------
        optimize_graph : bool
            If True the task graph associated with the collection will
            be optimized before conversion to the list of Delayed
            objects.

        See Also
        --------
        dask_awkward.to_delayed

        Returns
        -------
        list[Delayed]
            List of delayed objects (one per partition).

        """
        from dask_awkward.lib.io.io import to_delayed

        return to_delayed(self, optimize_graph=optimize_graph)

    def to_dask_array(
        self,
        *,
        dtype: Any = None,
        optimize_graph: bool = True,
    ) -> DaskArray:
        from dask_awkward.lib.io.io import to_dask_array

        return to_dask_array(self, dtype=dtype, optimize_graph=optimize_graph)

    def to_parquet(
        self,
        path: str,
        storage_options: dict | None = None,
        **kwargs: Any,
    ) -> Any:
        from dask_awkward.lib.io.parquet import to_parquet

        return to_parquet(self, path, storage_options=storage_options, **kwargs)

    def to_dask_bag(self) -> DaskBag:
        from dask_awkward.lib.io.io import to_dask_bag

        return to_dask_bag(self)

    def head(self, nrow=10, compute=True):
        """First few rows of the array

        These rows are taken only from the first partition for simplicity. If that partition
        has fewer rows than ``nrow``, no attempt is made to fetch more from subsequent
        partitions.

        By default this is then processed eagerly and returned.
        """
        out = self.partitions[0].map_partitions(lambda x: x[:nrow], meta=self._meta)
        if compute:
            return out.compute()
        if self.known_divisions:
            out._divisions = (0, min(nrow, self.defined_divisions[1]))
        return out


class AwkwardMask:
    def __init__(self, array: Array) -> None:
        self.array = array

    def __getitem__(self, where: Array) -> Array:
        from dask_awkward.lib.structure import mask

        return mask(self.array, where, valid_when=True)


def _zero_getitem(arr: ak.Array, zeroth: slice, rest: tuple[slice, ...]) -> ak.Array:
    return arr.__getitem__((zeroth,) + rest)


def compute_typetracer(dsk: HighLevelGraph, name: str) -> ak.Array:
    key = (name, 0)
    return typetracer_array(
        Delayed(
            key,
            dsk.cull({key}),
            layer=name,
        ).compute()
    )


def new_array_object(
    dsk: HighLevelGraph,
    name: str,
    *,
    meta: ak.Array | None = None,
    behavior: Mapping | None = None,
    attrs: Mapping[str, Any] | None = None,
    npartitions: int | None = None,
    divisions: tuple[int, ...] | tuple[None, ...] | None = None,
) -> Array:
    """Instantiate a new Array collection object.

    Parameters
    ----------
    dsk : dask.highlevelgraph.HighLevelGraph
        Graph backing the collection.
    name : str
        Unique name for the collection.
    meta : Array, optional
        Collection metadata; this is an awkward-array type tracer. If
        `meta` is ``None``, the first partition of the task graph
        (`dsk`) will be computed by default to determine the
        typetracer for the new Array. If the configuration option
        ``awkward.compute-unknown-meta`` is set to ``False``,
        undefined `meta` will be assigned an empty typetracer.
    behavior : dict, optional
        Custom ak.behavior for the output array.
    attrs : dict, optional
        Custom attributes for the output array.
    npartitions : int, optional
        Total number of partitions; if used `divisions` will be a
        tuple of length `npartitions` + 1 with all elements``None``.
    divisions : tuple[int | None, ...], optional
        Tuple identifying the locations of the divisions between the
        partitions.

    Returns
    -------
    Array
        Resulting collection.

    """
    if divisions is None:
        if npartitions is not None:
            divs: tuple[int, ...] | tuple[None, ...] = (None,) * (npartitions + 1)
        else:
            raise ValueError("One of either divisions or npartitions must be defined.")
    else:
        if npartitions is not None:
            raise ValueError(
                "Only one of either divisions or npartitions can be defined."
            )
        divs = divisions

    if meta is None:
        if dask.config.get("awkward.compute-unknown-meta"):
            actual_meta = compute_typetracer(dsk, name)
        else:
            actual_meta = empty_typetracer()
    else:
        if not isinstance(meta, ak.Array):
            raise TypeError(
                f"meta must be an instance of an Awkward Array, not {type(meta)}."
            )
        if ak.backend(meta) != "typetracer":
            raise TypeError(
                f"meta Array must have a typetracer backend, not {ak.backend(meta)}"
            )
        actual_meta = meta

    if behavior is not None:
        actual_meta.behavior = behavior
    if attrs is not None:
        actual_meta.attrs = attrs

    out = Array(dsk, name, actual_meta, divs)
    if actual_meta.__doc__ != actual_meta.__class__.__doc__:
        out.__doc__ = actual_meta.__doc__

    return out


def partitionwise_layer(
    func: Callable,
    name: str,
    *args: Any,
    **kwargs: Any,
) -> AwkwardBlockwiseLayer:
    """Create a partitionwise graph layer.

    Parameters
    ----------
    func : Callable
        Function to apply on all partitions.
    name : str
        Name for the layer.
    *args : Any
        Arguments that will be passed to `func`.
    **kwargs : Any
        Keyword arguments that will be passed to `func`.

    Returns
    -------
    dask.blockwise.Blockwise
        The Dask HighLevelGraph Blockwise layer.

    """
    pairs: list[Any] = []
    numblocks: dict[str, tuple[int, ...]] = {}
    reps = set()
    for arg in args:
        if isinstance(arg, Array):
            pairs.extend([arg.name, "i"])
            numblocks[arg.name] = (arg.npartitions,)
            reps.update(arg.report)
        elif isinstance(arg, BlockwiseDep):
            if len(arg.numblocks) == 1:
                pairs.extend([arg, "i"])
            elif len(arg.numblocks) == 2:
                pairs.extend([arg, "ij"])
        elif is_arraylike(arg) and is_dask_collection(arg) and arg.ndim == 1:
            pairs.extend([arg.name, "i"])
            numblocks[arg.name] = arg.numblocks
        elif isinstance(arg, Scalar):
            pairs.extend([arg.name, "i"])
            numblocks[arg.name] = (1,)
        elif isinstance(arg, Delayed):
            pairs.extend([arg.key, None])
        elif is_dask_collection(arg):
            raise DaskAwkwardNotImplemented(
                "Use of Array with other Dask collections is currently unsupported."
            )
        else:
            pairs.extend([arg, None])
    commit_to_reports(name, reps)

    layer = dask_blockwise(
        func,
        name,
        "i",
        *pairs,
        numblocks=numblocks,
        concatenate=True,
        **kwargs,
    )
    layer = AwkwardBlockwiseLayer.from_blockwise(layer)
    return layer


class ArgsKwargsPackedFunction:
    def __init__(self, the_fn, arg_repackers, kwarg_repacker, arg_lens_for_repackers):
        self.fn = the_fn
        self.arg_repackers = arg_repackers
        self.kwarg_repacker = kwarg_repacker
        self.arg_lens_for_repackers = arg_lens_for_repackers

    def __call__(self, *args_deps_expanded):
        """This packing function receives a list of strictly
        ordered arguments. The first range of arguments,
        [0:sum(self.arg_lens_for_repackers)], corresponding to
        the origin *args of self.fn but flattened to a list of
        dask collections and non-dask-collection-containing arguments.
        The remainder are the dask-collection-deps of self.fn's original
        kwargs. The lengths of expected flattened inputs for each arg are
        specified when this class is created, and we use that to process
        the input flattened list of arguments sequentially.

        The various repackers deal with restructuring the received flattened
        list into the shape that self.fn expects.
        """
        args = []
        len_args = 0
        for repacker, n_args in zip(self.arg_repackers, self.arg_lens_for_repackers):
            args.append(
                repacker(args_deps_expanded[len_args : len_args + n_args])[0]
                if repacker is not None
                else args_deps_expanded[len_args]
            )
            len_args += n_args
        kwargs = self.kwarg_repacker(args_deps_expanded[len_args:])[0]
        return self.fn(*args, **kwargs)


def _map_partitions(
    fn: Callable,
    *args: Any,
    label: str | None = None,
    token: str | None = None,
    meta: Any | None = None,
    output_divisions: int | None = None,
    **kwargs: Any,
) -> Array:
    """Map a callable across all partitions of any number of collections.
    No wrapper is used to flatten the function arguments. This is meant for
    dask-awkward internal use or in situations where input data are sanitized.

    The parameters of this function are otherwise the same as map_partitions,
    but the limitation that args, kwargs must be non-nested and flat. They
    will not be traversed to extract all dask collections, except those in
    the first dimension of args or kwargs.
    """
    token = token or tokenize(fn, *args, output_divisions, **kwargs)
    label = hyphenize(label or funcname(fn))
    name = f"{label}-{token}"
    deps = [a for a in args if is_dask_collection(a)] + [
        v for v in kwargs.values() if is_dask_collection(v)
    ]
    dak_arrays = tuple(filter(lambda x: isinstance(x, Array), deps))

    if name in dak_cache:
        hlg, meta = dak_cache[name]
    else:
        lay = partitionwise_layer(
            fn,
            name,
            *args,
            **kwargs,
        )

        reps = set()
        try:
            if meta is None:
                meta = map_meta(fn, *args, **kwargs)
            else:
                # To do any touching??
                map_meta(fn, *args, **kwargs)
            meta._report = reps
            lay.meta = meta
        except (AssertionError, TypeError, NotImplementedError):
            [touch_data(_._meta) for _ in dak_arrays]

        for dep in dak_arrays:
            for rep in dep.report:
                if rep not in reps:
                    rep.commit(name)
                    reps.add(rep)

        hlg = HighLevelGraph.from_collections(
            name,
            lay,
            dependencies=deps,
        )

        if len(dak_arrays) == 0:
            raise TypeError(
                "at least one argument passed to map_partitions "
                "should be a dask_awkward.Array collection."
            )
        dak_cache[name] = hlg, meta
    if name in dak_cache:
        hlg0, meta0 = dak_cache[name]
    in_npartitions = dak_arrays[0].npartitions
    in_divisions = dak_arrays[0].divisions
    if output_divisions is not None:
        if output_divisions == 1:
            new_divisions = dak_arrays[0].divisions
        else:
            new_divisions = tuple(map(lambda x: x * output_divisions, in_divisions))
    else:
        new_divisions = in_divisions
    if output_divisions is not None:
        return new_array_object(
            hlg,
            name=name,
            meta=meta,
            divisions=new_divisions,
        )
    else:
        return new_array_object(
            hlg,
            name=name,
            meta=meta,
            npartitions=in_npartitions,
        )


def map_partitions(
    base_fn: Callable,
    *args: Any,
    label: str | None = None,
    token: str | None = None,
    meta: Any | None = None,
    output_divisions: int | None = None,
    traverse: bool = True,
    **kwargs: Any,
) -> Array:
    """Map a callable across all partitions of any number of collections.

    Parameters
    ----------
    base_fn : Callable
        Function to apply on all partitions, this will get wraped to
        handle kwargs, including dask collections.
    *args : Collections and function arguments
        Arguments passed to the function. Partitioned arguments (i.e.
        Dask collections) will have `fn` applied to each partition.
        Array collection arguments they must be compatibly
        partitioned.
    label : str, optional
        Label for the Dask graph layer; if left to ``None`` (default),
        the name of the function will be used.
    token : str, optional
        Provide an already defined token. If ``None`` a new token will
        be generated.
    meta : Any, optional
        Metadata (typetracer) array for the result (if known). If
        unknown, `fn` will be applied to the metadata of the `args`;
        if that call fails, the first partition of the new collection
        will be used to compute the new metadata **if** the
        ``awkward.compute-known-meta`` configuration setting is
        ``True``. If the configuration setting is ``False``, an empty
        typetracer will be assigned as the metadata.
    output_divisions : int, optional
        If ``None`` (the default), the divisions of the output will be
        assumed unknown. If defined, the output divisions will be
        multiplied by a factor of `output_divisions`. A value of 1
        means constant divisions (e.g. a string based slice). Any
        value greater than 1 means the divisions were expanded by some
        operation. This argument is mainly for internal library
        function implementations.
    traverse : bool
        Unpack basic python containers to find dask collections.
    **kwargs : Any
        Additional keyword arguments passed to the `fn`.

    Returns
    -------
    dask_awkward.Array
        The new collection.

    Examples
    --------
    >>> import dask_awkward as dak
    >>> a = [[1, 2, 3], [4]]
    >>> b = [[5, 6, 7], [8]]
    >>> c = dak.from_lists([a, b])
    >>> c
    dask.awkward<from-lists, npartitions=2>
    >>> c.compute()
    <Array [[1, 2, 3], [4], [5, 6, 7], [8]] type='4 * var * int64'>
    >>> c2 = dak.map_partitions(np.add, c, c)
    >>> c2
    dask.awkward<add, npartitions=2>
    >>> c2.compute()
    <Array [[2, 4, 6], [8], [10, 12, 14], [16]] type='4 * var * int64'>

    Multiplying `c` (a Dask collection) with `a` (a regular Python
    list object) will multiply each partition of `c` by `a`:

    >>> d = dak.map_partitions(np.multiply, c, a)
    dask.awkward<multiply, npartitions=2>
    >>> d.compute()
    <Array [[1, 4, 9], [16], [5, 12, 21], [32]] type='4 * var * int64'>

    This is effectively the same as `d = c * a`
    """

    opt_touch_all = kwargs.pop("opt_touch_all", None)
    if opt_touch_all is not None:
        warnings.warn(
            "The opt_touch_all argument does nothing.\n"
            "This warning will be removed in a future version of dask-awkward "
            "and the function call will likely fail."
        )

    kwarg_flat_deps, kwarg_repacker = unpack_collections(kwargs, traverse=traverse)
    flat_deps, _ = unpack_collections(*args, *kwargs.values(), traverse=traverse)

    if len(flat_deps) == 0:
        message = (
            "map_partitions expects at least one Dask collection instance, "
            "you are passing non-Dask collections to dask-awkward code.\n"
            "observed argument types:\n"
        )
        for arg in args:
            message += f"- {type(arg)}"
        raise TypeError(message)

    arg_flat_deps_expanded = []
    arg_repackers = []
    arg_lens_for_repackers = []
    for arg in args:
        this_arg_flat_deps, repacker = unpack_collections(arg, traverse=traverse)
        if (
            len(this_arg_flat_deps) > 0
        ):  # if the deps list is empty this arg does not contain any dask collection, no need to repack!
            arg_flat_deps_expanded.extend(this_arg_flat_deps)
            arg_repackers.append(repacker)
            arg_lens_for_repackers.append(len(this_arg_flat_deps))
        else:
            arg_flat_deps_expanded.append(arg)
            arg_repackers.append(None)
            arg_lens_for_repackers.append(1)

    fn = ArgsKwargsPackedFunction(
        base_fn,
        arg_repackers,
        kwarg_repacker,
        arg_lens_for_repackers,
    )
    return _map_partitions(
        fn,
        *arg_flat_deps_expanded,
        *kwarg_flat_deps,
        label=label,
        token=token,
        meta=meta,
        output_divisions=output_divisions,
    )


def _chunk_reducer_non_positional(
    chunk: ak.Array,
    is_axis_none: bool,
    *,
    reducer: Callable,
    mask_identity: bool,
) -> ak.Array:
    return reducer(
        chunk,
        keepdims=True,
        axis=-1 if is_axis_none else 0,
        mask_identity=mask_identity,
    )


def _concat_reducer_non_positional(
    partials: list[ak.Array], is_axis_none: bool
) -> ak.Array:
    concat_axis = -1 if is_axis_none else 0
    return ak.concatenate(partials, axis=concat_axis)


def _finalise_reducer_non_positional(
    partial: ak.Array,
    is_axis_none: bool,
    *,
    reducer: Callable,
    mask_identity: bool,
    keepdims: bool,
) -> ak.Array:
    return reducer(
        partial,
        axis=None if is_axis_none else 0,
        keepdims=keepdims,
        mask_identity=mask_identity,
    )


def _prepare_axis_none_chunk(chunk: ak.Array) -> ak.Array:
    # TODO: this is private Awkward code. We should figure out how to export it
    # if needed
    (layout,) = ak_do_remove_structure(
        ak.to_layout(chunk),
        flatten_records=False,
        drop_nones=False,
        keepdims=True,
        allow_records=False,
    )
    return ak.Array(layout, behavior=chunk.behavior)


def non_trivial_reduction(
    *,
    label: str,
    array: Array,
    axis: int | None,
    is_positional: bool,
    keepdims: bool,
    mask_identity: bool,
    reducer: Callable,
    behavior: Mapping | None = None,
    attrs: Mapping[str, Any] | None = None,
    combiner: Callable | None = None,
    token: str | None = None,
    dtype: Any | None = None,
    split_every: int | bool | None = None,
) -> Array | Scalar:
    if is_positional:
        raise NotImplementedError("positional reducers at axis=0 or axis=None")

    # Regularise the axis to (0, None)
    if axis == 0 or axis == -1 * array.ndim:
        axis = 0
    elif axis is not None:
        raise ValueError(axis)

    if combiner is None:
        combiner = reducer

    # For `axis=None`, we prepare each array to have the following structure:
    #   [[[ ... [x1 x2 x3 ... xN] ... ]]] (length-1 outer lists)
    # This makes the subsequent reductions an `axis=-1` reduction
    if axis is None:
        prepared_array = map_partitions(_prepare_axis_none_chunk, array)
    else:
        prepared_array = array

    chunked_fn = _chunk_reducer_non_positional
    tree_node_fn = _chunk_reducer_non_positional
    concat_fn = _concat_reducer_non_positional
    finalize_fn = _finalise_reducer_non_positional

    chunked_kwargs = {
        "reducer": reducer,
        "is_axis_none": axis is None,
        "mask_identity": mask_identity,
    }
    tree_node_kwargs = {
        "reducer": combiner,
        "is_axis_none": axis is None,
        "mask_identity": mask_identity,
    }

    concat_kwargs = {"is_axis_none": axis is None}
    finalize_kwargs = {
        "reducer": combiner,
        "mask_identity": mask_identity,
        "keepdims": keepdims,
        "is_axis_none": axis is None,
    }

    from dask_awkward.layers import AwkwardTreeReductionLayer

    token = token or tokenize(
        array,
        reducer,
        label,
        dtype,
        split_every,
        chunked_kwargs,
        tree_node_kwargs,
        concat_kwargs,
        finalize_kwargs,
    )
    name_tree_node = f"{label}-tree-node-{token}"
    name_finalize = f"{label}-finalize-{token}"

    chunked_fn = partial(chunked_fn, **chunked_kwargs)
    tree_node_fn = partial(tree_node_fn, **tree_node_kwargs)
    concat_fn = partial(concat_fn, **concat_kwargs)
    finalize_fn = partial(finalize_fn, **finalize_kwargs)

    if split_every is None:
        split_every = dask.config.get("awkward.aggregation.split-every", 8)
    elif split_every is False:
        split_every = sys.maxsize
    else:
        pass

    chunked = map_partitions(chunked_fn, prepared_array, meta=empty_typetracer())

    trl = AwkwardTreeReductionLayer(
        name=name_finalize,
        name_input=chunked.name,
        npartitions_input=prepared_array.npartitions,
        concat_func=concat_fn,
        tree_node_func=tree_node_fn,
        finalize_func=finalize_fn,
        split_every=split_every,
        tree_node_name=name_tree_node,
    )

    graph = HighLevelGraph.from_collections(name_finalize, trl, dependencies=(chunked,))
    meta = reducer(
        array._meta,
        axis=axis,
        keepdims=keepdims,
        mask_identity=mask_identity,
    )
    trl.meta = meta
    commit_to_reports(name_finalize, array.report)
    if isinstance(meta, ak.highlevel.Array):
        meta._report = array.report
        return new_array_object(graph, name_finalize, meta=meta, npartitions=1)
    else:
        return new_scalar_object(graph, name_finalize, meta=meta)


def calculate_known_divisions(array: Array) -> tuple[int, ...]:
    """Determine the divisions of a collection.

    This function triggers an immediate computation.

    Parameters
    ----------
    array : dask_awkward.Array
        Awkard array collection.

    Returns
    -------
    tuple[int, ...]
        Locations (indices) of division boundaries.

    """
    num = map_partitions(ak.num, array, axis=0, meta=empty_typetracer())

    # if only 1 partition things are simple
    if array.npartitions == 1:
        return (0, num.compute())

    # if more than 1 partition cumulative sum required
    cs = list(np.cumsum(num.compute()))
    return tuple([0, *cs])


def _type(array: Array) -> Type | None:
    """Get the type object associated with an array.

    Parameters
    ----------
    array : dask_awkward.Array
        The collection.

    Returns
    -------
    Type
        The awkward type object of the array; if the array does not
        contain metadata ``None`` is returned.

    """
    if array._meta is not None:
        return array._meta.layout.form.type
    return None


def is_awkward_collection(obj: Any) -> bool:
    """Check if an object is a Dask Awkward collection.

    Parameters
    ----------
    obj : Any
        The object of interest.

    Returns
    -------
    bool
        True if `obj` is an Awkward Dask collection.

    """
    return isinstance(obj, (Array, Record, Scalar))


def is_typetracer(obj: Any) -> bool:
    """Check if an object is an Awkward typetracer.

    Typetracers can be one of these categories:
    - Array
    - Record
    - TypeTracerArray
    - MaybeNone
    - OneOf

    Parameters
    ----------
    obj : Any
        The object to test.

    Returns
    -------
    bool
        True if the `obj` is a typetracer like object.

    """
    # array/record typetracer
    if isinstance(obj, (ak.Array, ak.Record)):
        backend = obj.layout.backend

        if not backend.nplike.known_data:
            return True
    # scalar-like typetracer
    elif is_unknown_scalar(obj) or isinstance(obj, (MaybeNone, OneOf)):
        return True
    return False


def meta_or_identity(obj: Any) -> Any:
    """Retrieve the meta of an object or simply pass through.

    Parameters
    ----------
    obj : Any
        The object of interest.

    Returns
    -------
    Any
        If `obj` is an Awkward Dask collection it is `obj._meta`; if
        not we simply return `obj`.

    Examples
    --------
    >>> import awkward as ak
    >>> import dask_awkward as dak
    >>> from dask_awkward.core import meta_or_identity
    >>> x = ak.from_iter([[1, 2, 3], [4]])
    >>> x = dak.from_awkward(x, npartitions=2)
    >>> x
    dask.awkward<from-awkward, npartitions=2>
    >>> meta_or_identity(x)
    <Array-typetracer type='?? * var * int64'>
    >>> meta_or_identity(5)
    5
    >>> meta_or_identity("foo")
    'foo'

    """
    if is_awkward_collection(obj):
        return obj._meta
    elif is_dask_collection(obj) and is_arraylike(obj):
        return ak.Array(
            ak.from_numpy(obj._meta).layout.to_typetracer(forget_length=True)
        )
    return obj


@overload
def to_meta(objects: Sequence[Any]) -> tuple[Any, ...]: ...


@overload
def to_meta(objects: dict[str, Any]) -> dict[str, Any]: ...


def to_meta(objects):
    """Convert sequence or dict of Dask Awkward collections to their metas.

    Parameters
    ----------
    objects : Sequence[Any] or dict[str, Any]
        Sequence or dictionary of objects to retrieve metas from.

    Returns
    -------
    tuple[Any, ...] or dict[str, Any]
        The sequence of objects (or dictionary) where collections have
        been replaced with their metadata.

    """
    if isinstance(objects, dict):
        return {k: meta_or_identity(v) for k, v in objects.items()}
    return tuple(map(meta_or_identity, objects))


def length_zero_array_or_identity(obj: Any) -> Any:
    if is_awkward_collection(obj):
        return ak.typetracer.length_zero_if_typetracer(obj._meta, behavior=obj.behavior)
    return obj


def to_length_zero_arrays(objects: Sequence[Any]) -> tuple[Any, ...]:
    return tuple(map(length_zero_array_or_identity, objects))


def map_meta(fn: Callable | ArgsKwargsPackedFunction, *deps: Any) -> ak.Array | None:
    # NOTE: fn is assumed to be a *packed* function
    #       as defined up in map_partitions. be careful!
    try:
        meta = fn(*to_meta(deps))
        return meta
    except Exception as err:
        # if compute-unknown-meta is False then we don't care about
        # this failure and we return None.
        if not dask.config.get("awkward.compute-unknown-meta"):
            return None

        # if the metadata function call failed and raise-failed-meta
        # is True, then we want to raise the exception here.
        if dask.config.get("awkward.raise-failed-meta"):
            log.debug(
                f"metadata determination failed: {err}\n"
                f"The config option `awkward.raise-failed-meta` to "
                f"allow this failure was recently deprecated, and can be "
                f"set to False to preserve this behavior before it is removed."
            )
            raise

        # if the metadata function failed and we want to move on to
        # trying the length zero array calculation then we log a
        # warning and pass to the next try-except block.
        else:
            extras = f"function call: {fn}\n" f"metadata: {deps}\n"
            log.warning(
                f"metadata could not be determined from operating upon the "
                f"input array metadata. Falling back to a legacy workaround — "
                f"please report this at https://github.com/dask-contrib/dask-awkward/issues. \n"
                f"{extras}"
            )
        pass
    try:
        arg_lzas = to_length_zero_arrays(deps)
        meta = ak.typetracer.typetracer_from_form(fn(*arg_lzas).layout.form)
        return meta
    except Exception:
        # if compute-unknown-meta is True and we've gotten to this
        # point, we want to throw a warning because a compute is going
        # to happen as a consequence of us not being able to determine
        # metadata.
        if dask.config.get("awkward.compute-unknown-meta"):
            extras = f"function call: {fn}\n" f"metadata: {deps}\n"
            warnings.warn(
                "metadata could not be determined; "
                "a compute on the first partition will occur.\n"
                f"{extras}",
                UserWarning,
            )
    return None


def typetracer_array(a: ak.Array | Array) -> ak.Array:
    """Retrieve the typetracer Array from a concrete or lazy instance.

    Parameters
    ----------
    a : ak.Array | Array
        Array of interest.

    Returns
    -------
    ak.Array
        Typetracer array associated with `a`.

    """
    if isinstance(a, Array):
        return a._meta
    elif isinstance(a, ak.Array):
        return ak.Array(
            a.layout.to_typetracer(forget_length=True),
            behavior=a._behavior,
            attrs=a._attrs,
        )
    else:
        msg = (
            "`a` should be an awkward array or a Dask awkward collection.\n"
            f"Got type {type(a)}"
        )
        raise TypeError(msg)


def empty_typetracer() -> ak.Array:
    """Instantiate a typetracer array with unknown length.

    Returns
    -------
    ak.Array
        Length-less typetracer array (content-less array).

    """
    a = ak.Array([])
    return ak.Array(a.layout.to_typetracer(forget_length=True))


class _BehaviorMethodFn:
    def __init__(self, attr: str, **kwargs: Any) -> None:
        self.attr = attr
        self.kwargs = kwargs

    def __call__(self, coll: ak.Array, *args: Any) -> ak.Array:
        return getattr(coll, self.attr)(*args, **self.kwargs)


class _BehaviorPropertyFn:
    def __init__(self, attr: str) -> None:
        self.attr = attr

    def __call__(self, coll: ak.Array) -> ak.Array:
        return getattr(coll, self.attr)


def normalize_single_outer_inner_index(
    divisions: tuple[int, ...], index: int
) -> tuple[int, int]:
    """Determine partition index and inner index for some divisions.

    Parameters
    ----------
    divisions : tuple[int, ...]
        The divisions of a Dask awkward collection.
    index : int
        The overall index (for the complete collection).

    Returns
    -------
    partition_index : int
        Which partition in the collection.
    new_index : int
        Which inner index in the determined partition.

    Examples
    --------
    >>> from dask_awkward.utils import normalize_single_outer_inner_index
    >>> divisions = (0, 3, 6, 9)
    >>> normalize_single_outer_inner_index(divisions, 0)
    (0, 0)
    >>> normalize_single_outer_inner_index(divisions, 5)
    (1, 2)
    >>> normalize_single_outer_inner_index(divisions, 8)
    (2, 2)

    """
    if index < 0:
        index = divisions[-1] + index
    if len(divisions) == 2:
        return (0, int(index))
    partition_index = int(np.digitize(index, divisions)) - 1
    new_index = index - divisions[partition_index]
    return (int(partition_index), int(new_index))


def make_unknown_length(array: ak.Array) -> ak.Array:
    """Make any highlevel Array a highlevel typetracer Array with unknown length.

    Parameters
    ----------
    array : ak.Array
        Array of interest

    Returns
    -------
    ak.Array
        Highlevel typetracer Array with unknown length.

    """
    return ak.Array(ak.to_layout(array).to_typetracer(forget_length=True))


class PartitionCompatibility(IntEnum):
    """Sum type for describing partition compatibility.

    Use the :func:`partition_compatibility` function as an entry point
    to instances of this class.

    Attributes
    ----------
    NO
        The compatibility is absolutely false; either an unequal
        number of partitions or known divisions do not match
    MAYBE
        The compatibility is possible; the total number of partitions
        are equal but some divisions are unknown so therefore it's
        possible that partitions are not compatible, but this cannot
        be determined without some compute.
    YES
        The compatibility is absolutely true; equal number of
        partitions and known divisions match.

    See Also
    --------
    dask_awkward.partition_compatibility

    """

    NO = 0
    MAYBE = 1
    YES = 2

    @staticmethod
    def _check(*args: Array) -> PartitionCompatibility:
        # first check to see if all arguments have the same number of
        # partitions; this is _always_ defined.
        for arg in args[1:]:
            if args[0].npartitions != arg.npartitions:
                return PartitionCompatibility.NO

        # now we check if divisions are compatible. Sometimes divisions
        # are unknown and we just have a tuple of Nones; but if divisions
        # are known we want to check if they are compatible.
        refarr: Array | None = None
        for arg in args:
            if arg.known_divisions:
                refarr = arg
                break
        # if we never hit the break just return True because we have no
        # known division Arrays.
        else:
            return PartitionCompatibility.MAYBE

        # at this point we have a reference array to compare divisions
        ngood = 0
        for arg in args:
            if arg.known_divisions:
                if arg.divisions != refarr.divisions:
                    return PartitionCompatibility.NO
                else:
                    ngood += 1

        # the ngood counter tells us if all divisions were present and are equal
        if ngood == len(args):
            return PartitionCompatibility.YES

        # if ngood is less than len(args) then we fall back on maybe compatible
        return PartitionCompatibility.MAYBE


def partition_compatibility(*args: Array) -> PartitionCompatibility:
    """Check if multiple collections have compatible partitions.

    Parameters
    ----------
    *args : Array
        Any number of array collections to check.

    Returns
    -------
    PartitionCompatibility
        Result of the check.

    Examples
    --------

    Starting with an absolutely compatible comparison:

    >>> import dask_awkward as dak
    >>> import awkward as ak
    >>> concrete = ak.Array([[1, 2, 3], [4], [5, 6], [0, 0, 0, 0]])
    >>> lazy = dak.from_awkward(concrete, npartitions=2)
    >>> selection = dak.sum(lazy, axis=1) == 0
    >>> dak.partition_compatibility(lazy, selection)
    <PartitionCompatibility.YES: 0>

    The selection doesn't change the length of the arrays at each
    partition, so the divisions are known to be conserved for those
    operations (the sum on ``axis=1`` along with the equality
    comparison).

    In general we have no way of knowing what the resulting divisions
    will be after a boolean selection, but the total number of
    partitions will be conserved, so we have to report ``MAYBE``:

    >>> selected_lazy = lazy[selection]
    >>> dak.partition_compatibility(lazy, lazy_selection)
    <PartitionCompatibility.MAYBE: 2>

    Due the simple nature of this example we know that after the
    selection the partitions will not be compatible (because it's
    clear only 1 element of the original array will survive the
    selection, so the divisions will change after that compute). Now
    we can eagerly compute what the divisions will be on the
    ``lazy_selection`` collection and get a ``NO`` result:

    >>> lazy_selection.eager_compute_divisions()
    >>> dak.partition_compatibility(lazy, lazy_selection)
    <PartitionCompatibility.NO: 1>

    Remember that :func:`Array.eager_compute_divisions` is going to
    trigger a compute to determine the divisions (to know divisions we
    need to know the length of each partition)

    """
    return PartitionCompatibility._check(*args)


HowStrictT = Union[Literal[1], Literal[2], PartitionCompatibility]


def compatible_partitions(
    *args: Array,
    how_strict: HowStrictT = PartitionCompatibility.MAYBE,
) -> bool:
    """Check if all arguments are compatibly partitioned.

    In operations where the blocks of multiple collections are used
    simultaneously, we need the collections to be equally partitioned.
    If the first argument has known divisions, other collections with
    known divisions will be tested against the first arguments
    divisions.

    Parameters
    ----------
    *args : Array
        Array collections of interest.
    how_strict : PartitionCompatibility or Literal[1] or Literal[2]
        Strictness level for the compatibility. If
        ``PartitionCompatbility.MAYBE`` or the integer 1, the check
        will return ``True`` if the arrays are maybe compatible (that
        is, some unknown divisions exist but the total number of
        partitions are compatible). If ``PartitionCompatibility.YES``
        or the integer 2, the check will return ``True`` if and only
        if the arrays are absolutely compatible (that is, all
        divisions are known and they are equal).

    Returns
    -------
    bool
        ``True`` if the collections have compatible partitions at the
        level of requested strictness.

    See Also
    --------
    dask_awkward.PartitionCompatibility
    dask_awkward.partition_compatibility

    """
    partcomp = partition_compatibility(*args)
    if partcomp == PartitionCompatibility.NO:
        return False
    elif partcomp == PartitionCompatibility.MAYBE:
        return how_strict == 1
    return True<|MERGE_RESOLUTION|>--- conflicted
+++ resolved
@@ -534,15 +534,11 @@
                 else:
                     meta = op(self._meta, other._meta)
             else:
-<<<<<<< HEAD
-                meta = op(self._meta, other)
-            commit_to_reports(name, self.report)
-=======
                 if inv:
                     meta = op(other, self._meta)
                 else:
                     meta = op(self._meta, other)
->>>>>>> a3c201dc
+            commit_to_reports(name, self.report)
             return new_scalar_object(graph, name, meta=meta)
 
         return f
@@ -685,7 +681,7 @@
 
     Examples
     --------
-    >>> from dask_awkward.core import new_known_scalar
+    >>> from dask_awkward.lib.core import new_known_scalar
     >>> a = new_known_scalar(5, label="five")
     >>> a
     dask.awkward<five, type=Scalar, dtype=int64, known_value=5>
@@ -2509,7 +2505,7 @@
     --------
     >>> import awkward as ak
     >>> import dask_awkward as dak
-    >>> from dask_awkward.core import meta_or_identity
+    >>> from dask_awkward.lib.core import meta_or_identity
     >>> x = ak.from_iter([[1, 2, 3], [4]])
     >>> x = dak.from_awkward(x, npartitions=2)
     >>> x
@@ -2705,7 +2701,7 @@
 
     Examples
     --------
-    >>> from dask_awkward.utils import normalize_single_outer_inner_index
+    >>> from dask_awkward.lib.core import normalize_single_outer_inner_index
     >>> divisions = (0, 3, 6, 9)
     >>> normalize_single_outer_inner_index(divisions, 0)
     (0, 0)
