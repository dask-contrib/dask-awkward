from __future__ import annotations

import awkward as ak
import pytest

import dask_awkward as dak
from dask_awkward.lib.testutils import assert_eq
from dask_awkward.utils import DaskAwkwardNotImplemented


@pytest.mark.parametrize("axis", [None, 0, 1, -1])
def test_flatten(caa: ak.Array, daa: dak.Array, axis: int | None) -> None:
    cr = ak.flatten(caa.points.x, axis=axis)
    dr = dak.flatten(daa.points.x, axis=axis)
    assert_eq(cr, dr)


@pytest.mark.parametrize("axis", [0, 1, -1])
def test_num(caa: ak.Array, daa: dak.Array, axis: int | None) -> None:
    da = daa["points"]
    ca = caa["points"]

    if axis == 0:
        assert_eq(dak.num(da.x, axis=axis), ak.num(ca.x, axis=axis))
        da.eager_compute_divisions()

    assert_eq(dak.num(da.x, axis=axis), ak.num(ca.x, axis=axis))

    if axis == 1:
        c1 = dak.num(da.x, axis=axis) > 2
        c2 = ak.num(ca.x, axis=axis) > 2
        assert_eq(da[c1], ca[c2])


def test_zip_dict_input(caa: ak.Array, daa: dak.Array) -> None:
    da1 = daa["points"]["x"]
    da2 = daa["points"]["x"]
    ca1 = caa["points"]["x"]
    ca2 = caa["points"]["x"]

    da_z = dak.zip({"a": da1, "b": da2})
    ca_z = ak.zip({"a": ca1, "b": ca2})
    assert_eq(da_z, ca_z)


def test_zip_list_input(caa: ak.Array, daa: dak.Array) -> None:
    da1 = daa.points.x
    ca1 = caa.points.x
    dz1 = dak.zip([da1, da1])
    cz1 = ak.zip([ca1, ca1])
    assert_eq(dz1, cz1)
    dz2 = dak.zip([da1, da1, da1])
    cz2 = ak.zip([ca1, ca1, ca1])
    assert_eq(dz2, cz2)


def test_zip_tuple_input(caa: ak.Array, daa: dak.Array) -> None:
    da1 = daa.points.x
    ca1 = caa.points.x
    dz1 = dak.zip((da1, da1))
    cz1 = ak.zip((ca1, ca1))
    assert_eq(dz1, cz1)
    dz2 = dak.zip((da1, da1, da1))
    cz2 = ak.zip((ca1, ca1, ca1))
    assert_eq(dz2, cz2)


def test_zip_bad_input(caa: ak.Array, daa: dak.Array) -> None:
    da1 = daa.points.x
    gd = (x for x in (da1, da1))
    with pytest.raises(DaskAwkwardNotImplemented, match="only sized iterables"):
        dak.zip(gd)


def test_cartesian(caa: ak.Array, daa: dak.Array) -> None:
    da1 = daa["points", "x"]
    da2 = daa["points", "y"]
    ca1 = caa["points", "x"]
    ca2 = caa["points", "y"]

    dz = dak.cartesian([da1, da2], axis=1)
    cz = ak.cartesian([ca1, ca2], axis=1)
    assert_eq(dz, cz)


def test_ones_like(caa: ak.Array, daa: dak.Array) -> None:
    da1 = dak.ones_like(daa.points.x)
    ca1 = ak.ones_like(caa["points", "x"])
    assert_eq(da1, ca1)


def test_zeros_like(caa: ak.Array, daa: dak.Array) -> None:
    da1 = dak.zeros_like(daa["points", "x"])
    ca1 = ak.zeros_like(caa.points.x)
    assert_eq(da1, ca1)


@pytest.mark.parametrize("vf", [9, 99.9, "ok"])
@pytest.mark.parametrize("axis", [None, 0, 1, -1])
def test_fill_none(vf: int | float | str, axis: int | None) -> None:
    a = [[1, 2, None], [], [None], [5, 6, 7, None], [1, 2], None]
    b = [[None, 2, 1], [None], [], None, [7, 6, None, 5], [None, None]]
    c = dak.from_lists([a, b])
    d = dak.fill_none(c, vf, axis=axis)
    e = ak.fill_none(ak.from_iter(a + b), vf, axis=axis)
    assert_eq(d, e, check_forms=(not isinstance(vf, str)))


@pytest.mark.parametrize("axis", [0, 1, -1])
def test_is_none(axis: int) -> None:
    a = [[1, 2, None], None, None, [], [None], [5, 6, 7, None], [1, 2], None]
    b = [[None, 2, 1], [None], [], None, [7, 6, None, 5], [None, None]]
    c = dak.from_lists([a, b])
    with pytest.warns(UserWarning, match="compute on the first partition"):
        d = dak.is_none(c, axis=axis)
    e = ak.is_none(ak.from_iter(a + b), axis=axis)
    assert_eq(d, e)


<<<<<<< HEAD
def test_with_parameter() -> None:
    a = [[1, 2, 3], [], [4]]
    b = [[], [3], []]
    c = dak.from_lists([a, b])
    d = dak.with_parameter(c, "something", {})
    x = ak.from_iter(a + b)
    y = ak.with_parameter(x, "something", {})
    assert_eq(d, y)

    assert d.compute().layout.parameters == y.layout.parameters
    assert d._meta.layout.parameters == y.layout.parameters

    d2 = dak.without_parameters(d)
    y2 = ak.without_parameters(y)
    assert_eq(d2, y2)
    assert not d2.compute().layout.parameters
    assert d2.compute().layout.parameters == y2.layout.parameters
    assert d2._meta.layout.parameters == y2.layout.parameters
=======
@pytest.mark.parametrize("axis", [1, -1, 2, -2])
@pytest.mark.parametrize("target", [5, 10, 1])
def test_pad_none(axis: int, target: int) -> None:
    a = [[1, 2, 3], [4], None]
    b = [[7], [], None, [6, 7, 8]]
    c = dak.from_lists([[a, b], [b, a]])
    d = ak.from_iter([a, b] + [b, a])
    assert_eq(
        dak.pad_none(c, target=target, axis=axis),
        ak.pad_none(d, target=target, axis=axis),
    )
>>>>>>> ecd7530e
<|MERGE_RESOLUTION|>--- conflicted
+++ resolved
@@ -117,7 +117,19 @@
     assert_eq(d, e)
 
 
-<<<<<<< HEAD
+@pytest.mark.parametrize("axis", [1, -1, 2, -2])
+@pytest.mark.parametrize("target", [5, 10, 1])
+def test_pad_none(axis: int, target: int) -> None:
+    a = [[1, 2, 3], [4], None]
+    b = [[7], [], None, [6, 7, 8]]
+    c = dak.from_lists([[a, b], [b, a]])
+    d = ak.from_iter([a, b] + [b, a])
+    assert_eq(
+        dak.pad_none(c, target=target, axis=axis),
+        ak.pad_none(d, target=target, axis=axis),
+    )
+
+
 def test_with_parameter() -> None:
     a = [[1, 2, 3], [], [4]]
     b = [[], [3], []]
@@ -135,17 +147,4 @@
     assert_eq(d2, y2)
     assert not d2.compute().layout.parameters
     assert d2.compute().layout.parameters == y2.layout.parameters
-    assert d2._meta.layout.parameters == y2.layout.parameters
-=======
-@pytest.mark.parametrize("axis", [1, -1, 2, -2])
-@pytest.mark.parametrize("target", [5, 10, 1])
-def test_pad_none(axis: int, target: int) -> None:
-    a = [[1, 2, 3], [4], None]
-    b = [[7], [], None, [6, 7, 8]]
-    c = dak.from_lists([[a, b], [b, a]])
-    d = ak.from_iter([a, b] + [b, a])
-    assert_eq(
-        dak.pad_none(c, target=target, axis=axis),
-        ak.pad_none(d, target=target, axis=axis),
-    )
->>>>>>> ecd7530e
+    assert d2._meta.layout.parameters == y2.layout.parameters