--- conflicted
+++ resolved
@@ -13,7 +13,6 @@
     tg2 = o.optimize_columns(tg, [])
     layer_name = [_ for _ in tg.layers if _.startswith("read-parquet")][0]
     assert tg.layers[layer_name].columns is None
-<<<<<<< HEAD
     assert tg2.layers[layer_name].columns == ["points.x"]
 
 
@@ -23,7 +22,4 @@
     reports = o._get_column_report(out.dask, [])
     touched = iter(reports.values()).__next__().data_touched
     touched = [t.split(".", 1)[1] for t in touched if t]
-    assert "record" in touched
-=======
-    assert tg2.layers[layer_name].columns == ["points.x"]
->>>>>>> 7248b4a4
+    assert "record" in touched