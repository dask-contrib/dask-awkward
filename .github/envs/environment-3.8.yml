--- conflicted
+++ resolved
@@ -9,8 +9,4 @@
   - pyarrow
   - pip
   - pip:
-<<<<<<< HEAD
-    - awkward>=1.9.0rc8
-=======
-    - awkward>=1.9.0rc10
->>>>>>> 7b5ca3c7
+    - awkward>=1.9.0rc10